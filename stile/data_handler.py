"""
data_handler.py: defines the classes that serve data to the various Stile systematics tests in the 
default drivers.
"""
import os
import glob

class DataHandler:
    """
    A class which contains information about the data set Stile is to be run on.  This is used for
    the default drivers, not necessarily the pipeline-specific drivers (such as HSC/LSST).  
    
    The class needs to be able to do two things:
      - List some data given a set of requirements (DataHandler.listData()).  The requirements 
        generally follow the form:
         -- object_types: a list of strings such as "star", "PSF star", "galaxy" or "galaxy random" 
              describing the objects that are needed for the tests.
         -- epoch: whether this is a single/summary catalog, or a multiepoch time series. (Coadded 
              catalogs with no per-epoch information count as a single/summary catalog!)
         -- extent: "CCD", "field", "patch" or "tract".  This can be ignored if you don't mind 
              running some extra inappropriate tests!  "CCD" should be a CCD-type dataset, "field" a 
              single pointing/field-of-view, "patch" an intermediate-size area, and "tract" a large 
              area.  (These terms have specific meanings in the LSST pipeline, but are used for 
              convenience here.)
         -- data_format: "image" or "catalog."  Right now no image-level tests are implemented but we
              request this kwarg for future development.
      - Take each element of the data list from DataHandler.listData() and retrieve it for use 
        (DataHandler.getData()), optionally with bins defined.  (Bins can also be defined on a test-
        by-test basis, depending on which format makes the most sense for your data setup.)

      Additionally, the class can define a .getOutputPath() function to place the data in a more
      complex system than the default (all in one directory with long output path names).
      """
    def __init__(self):
        raise NotImplementedError()
    
    def listData(self, object_types, epoch, extent, data_format, required_fields=None):
        raise NotImplementedError()
    
    def getData(self, ident, object_types=None, epoch=None, extent=None, data_format=None,
                bin_list=None):
        """
        Return some data matching the `ident` for the given kwargs.  This can be a numpy array, a 
        tuple (file_name, field_schema) for a file already existing on the filesystem, or a list of 
        either of those things.
        
        If it's a tuple (file_name, field_schema), the assumption is that it can be read by a simple
        FITS or ASCII reader.  The format will be determined from the file extension.
        """ 
        raise NotImplementedError()

    def getOutputPath(self, extension='.dat', multi_file=False, *args):
        """
        Return a path to an output file given a list of strings that should appear in the output
        filename, taking care not to clobber other files (unless requested).
        @param args       A list of strings to appear in the file name 
        @param extension  The file extension to be used
        @param multi_file Whether multiple files with the same args will be created within a single
                          run of Stile. This appends a number to the file name; if clobbering is 
                          allowed, this argument also prevents Stile from writing over outputs from 
                          the same systematics test during the same run.
        @returns A path to an output file meeting the input specifications.
        """ 
        #TODO: no-clobbering case
        sys_test_string = '_'.join(args)
        if multi_file:
            nfiles = glob.glob(os.path.join(self.output_path,sys_test_string)+'*'+extension)
            return os.path.join(self.output_path, sys_test_string+'_'+str(nfiles)+extension)
        else:
<<<<<<< HEAD
            return os.path.join(self.output_path,sys_test_string+extension)

class HSCDataHandler():
    def __init__(self, hsc_args):
        try:
            import lsst.daf.persistence as dafPersist
        except:
            raise ImportError("Cannot import lsst.daf.persistence which is required for "+
                              "HSCDataHandler.")
        dataDir = hsc_args.dataDir
        self.butler = dafPersist.Butler(dataDir)
        self.output_path = '.'
        max_cache = hsc_args.get('max_cache',1)
        max_image_cache = hsc_args.get('max_image_cache',max_cache)
        max_catalog_cache = hsc_args.get('max_catalog_cache',max_cache)
        self.initCache(max_image_cache,max_catalog_cache)

    def _fixCovMomentsD(self,arr,name):
        pass
    def _fixFlag(self,arr,name):
        pass
    def _fixArrayD(self,arr,name):
        pass
    def _fixPointD(self,arr,name):
        pass
    def _fixCovPointD(self,arr,name):
        pass
    def _fixCoord(self,arr,name):
        pass
    def _fixPSF(self,arr,name):
        pass
    
    def _modifyArray(self,data,required_fields):
        posskeys_fix = [('coord',self._fixCoord)] # and others
        posskeys_ok = [('psf.flux','psf.flux')] # and others
        cols = {}
        dtypes = []
        for key,stile_key in posskeys_ok:
            if key in data.schema:
                cols[stile_key] = append(data.get(key))
                dtypes.append((stile_key,cols[-1].dtype))
        for key,func in posskeys_fix:
            if key in data.schema:
                objs = func([data_point.get(key) for data_point in data],key)
                for col, dtype in objs:
                    cols[dtype[0]] = col
                    dtypes.append(dtype)
        data = numpy.zeros(len(data),dtype=dtypes)
        for key in data.dtype.names:
            data[key] = cols[key]
        return data

    def _makePSFImage(self,psf):
        """
        Turn the PSF object into an image
        """
        raise NotImplementedError()

    def _matchReqs(self, ident, required_fields):
        """
        Make sure the catalog contains the required fields, and retrieve or measure them if not.
        """
        if not required_fields:
            return True
        else:
            raise NotImplementedError()

    def _getImageData(self,ident,bin_list=None,data_format='image',epoch=None,extent=None,
                           force=False,required_fields=None):
        """
        Get and process any image data from the butler.
        """
        if data_format!='image':
            raise ValueError('_getImageData requires "image" for the data_format')
        if self.inCache(ident,'image'):
            data = self.getCache(ident,'image')
        else:
            if epoch=='multi':
                epoch_key = 'deepCoadd_'
            else:
                epoch_key = ''
            if 'psf' in required_fields:
                data = self.butler.get(ident,epoch_key+'psf')
                data = self._makePSFImage(data)
            else:
                data = self.butler.get(ident,epoch_key+'calexp')
            self.saveCache(ident,data,'image')
        return self.bin(data,bin_list)

    def _getCatalogData(self,ident,bin_list=None,data_format='catalog',epoch=None,extent=None,
                             force=False,required_fields=None):
        """
        Get and process any catalog data from the butler.  Make sure it contains the right fields
        for required_fields, or retrieve or measure them from other places if not.
        """
        if data_format!='catalog':
            raise ValueError('_getImageData requires "catalog" for the data_format')
        if self.inCache(ident,'catalog'):
            data = self.getCache(ident,'catalog')
            if not self._matchReqs(ident,required_fields):
                data = self._updateReqs(data,ident,required_fields) # Retrieve, add necessary fields
                self.saveCache(ident,data,'catalog') # Save the extended data back to the cache
        else:
            if epoch=='multi':
                epoch_key = 'deepCoadd_'
            else:
                epoch_key = ''
            data = self.butler.get(ident,epoch_key+'src')
            if any(['psf' in rq for rq in required_fields and rq not in data]):
                data['psf'] = self.butler.get(ident,epoch_key+'psf')
            data = self._modifyArray(data,required_fields)
            self.saveCache(ident,data,'catalog')
        return self.bin(data,bin_list)

    def listData(self,pair_or_single,epoch,extent,data_format,required_fields=None):
        raise NotImplementedError()

    def getData(self,ident,pair_or_single=None,epoch=None,extent=None,data_format=None,
                random=False,bin_list=None,force=False,required_fields=None):
        if random:
            raise NotImplementedError()
        if force:
            return self.bin(ident,bin_list)
        elif format=='image':
            return self._getImageData(ident,bin_list,format,epoch,extent,force,required_fields)
        else:
            return self._getTableData(ident,bin_list,format,epoch,extent,force,required_fields)
=======
            return os.path.join(self.output_path, sys_test_string+extension)
>>>>>>> 0c31b2ea
<|MERGE_RESOLUTION|>--- conflicted
+++ resolved
@@ -67,8 +67,7 @@
             nfiles = glob.glob(os.path.join(self.output_path,sys_test_string)+'*'+extension)
             return os.path.join(self.output_path, sys_test_string+'_'+str(nfiles)+extension)
         else:
-<<<<<<< HEAD
-            return os.path.join(self.output_path,sys_test_string+extension)
+            return os.path.join(self.output_path, sys_test_string+extension)
 
 class HSCDataHandler():
     def __init__(self, hsc_args):
@@ -195,6 +194,3 @@
             return self._getImageData(ident,bin_list,format,epoch,extent,force,required_fields)
         else:
             return self._getTableData(ident,bin_list,format,epoch,extent,force,required_fields)
-=======
-            return os.path.join(self.output_path, sys_test_string+extension)
->>>>>>> 0c31b2ea
