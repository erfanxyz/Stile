--- conflicted
+++ resolved
@@ -9,7 +9,6 @@
     def __init__(self):
         raise NotImplementedError()
     
-<<<<<<< HEAD
     def bin(self,data,bin_list):
         """
         Apply a series of SingleBin objects in a bin_list to `data`, an image or array.
@@ -19,9 +18,6 @@
         return data
 
     def listData(self,pair_or_single,epoch,extent,data_format,required_fields=None):
-=======
-    def listData(self,format=None,epoch=None,extent=None,fields=None):
->>>>>>> 59429493
         raise NotImplementedError()
     
     def getData(self,ident,pair_or_single="single",bin_list=None,format=None,epoch=None,extent=None,
