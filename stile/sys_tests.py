"""@file sys_tests.py
Contains the class definitions of the Stile systematics tests.
"""
import numpy
import stile
import stile_utils
import treecorr
from treecorr.corr2 import corr2_valid_params
try:
    import matplotlib
    # We should decide which backend to use (this line allows running matplotlib even on sessions
    # without properly defined displays, eg through PBS)
    matplotlib.use('Agg')
    import matplotlib.pyplot as plt
    has_matplotlib = True
except ImportError:
    has_matplotlib = False

# Silly class so we can call savefig() on something returned from a plot() class that doesn't
# actually do anything.
class PlotNone(object):
    def savefig(self, filename):
        pass

class SysTest(object):
    """
    A SysTest is a lensing systematics test of some sort.  It should define the following
    attributes:
        short_name: a string that can be used in filenames to denote this systematics test
        long_name: a string to denote this systematics test within program text outputs
        objects_list: a list of objects that the test should operate on.  We expect these objects
            to be from the list:
            ['galaxy', 'star',  # all such objects,
             'galaxy lens',     # only galaxies to be used as lenses in galaxy-galaxy lensing tests,
             'star PSF',        # stars used in PSF determination,
             'star bright',     # especially bright stars,
             'galaxy random',   # random catalogs with the same spatial distribution as the
             'star random']     # 'galaxy' or 'star' samples.
        required_quantities: a list of tuples.  Each tuple is the list of fields/quantities that
            should be given for the corresponding object from the objects_list.  We expect the
            quantities to be from the list:
            ['ra', 'dec',       # Position on the sky
             'x', 'y',          # Position in CCD/detector coordinates (or any flat projection)
             'g1', g2', 'g1_err', 'g2'_err', # Two components of shear and their errors
             'sigma', 'sigma_err', # Object size and its error
             'w',               # Per-object weight
             'psf_g1', 'psf_g2', 'psf_sigma'] # PSF shear and size at the object location

    It should define the following methods:
        __call__(self, data, data2=None, random=None, random2=None, config=None, **kwargs):
            Run a test on a set of data, or a test involving two data sets data and data2, with
            optional corresponding randoms random and random2.  Keyword args can be in a dict passed
            to `config` or as explicit kwargs.  Explicit kwargs should override `config` arguments.
    """
    short_name = ''
    long_name = ''
    def __init__(self):
        pass
    def __call__(self):
        raise NotImplementedError()
    def plot(self, results):
        """
        If the results returned from the __call__() function of this class have a .savefig()
        method, return that object.  Otherwise, return an object with a .savefig() method that
        doesn't do anything.  plot() should be overridden by child classes to actually generate
        plots if desired.
        """
        if hasattr(results, 'savefig'):
            return results
        else:
            return PlotNone()

class PlotDetails(object):
    """
    A container class to hold details about field names, titles for legends, and y-axis labels for
    plots of correlation functions.
    """
    def __init__(self, t_field=None, t_title=None, x_field=None, x_title=None,
                 t_im_field=None, t_im_title=None, x_im_field=None, x_im_title=None,
                 datarandom_t_field=None, datarandom_t_title=None,
                 datarandom_x_field=None, datarandom_x_title=None,
                 sigma_field=None, y_title=None):
        self.t_field = t_field  # Field of t-mode/+-mode shear correlation functions
        self.t_title = t_title  # Legend title for previous line
        self.x_field = x_field  # Field of b-mode/x-mode shear correlation functions
        self.x_title = x_title  # Legend title for previous line
        self.t_im_field = t_im_field  # Imaginary part of t-mode/+-mode
        self.t_im_title = t_im_title  # Legend title for previous line
        self.x_im_field = x_im_field  # Imaginary part of b-mode/x-mode
        self.x_im_title = x_im_title  # Legend title for previous line
        self.datarandom_t_field = datarandom_t_field  # If data or randoms are available separately,
                                                      # this +'d' or +'r' is the t-mode field name
        self.datarandom_t_title = datarandom_t_title  # Legend title for previous line
        self.datarandom_x_field = datarandom_x_field  # As above, for b-mode
        self.datarandom_x_title = datarandom_x_title  # Legend title for previous line
        self.sigma_field = sigma_field  # 1-sigma error bar field
        self.y_title = y_title  # y-axis label

if treecorr.version < '3.1':
    treecorr_func_dict = {'gg': treecorr.G2Correlation,
                          'm2': treecorr.G2Correlation,
                          'ng': treecorr.NGCorrelation,
                          'nm': treecorr.NGCorrelation,
                          'norm': treecorr.NGCorrelation,
                          'nn': treecorr.N2Correlation,
                          'kk': treecorr.K2Correlation,
                          'nk': treecorr.NKCorrelation,
                          'kg': treecorr.KGCorrelation}
else:
    treecorr_func_dict = {'gg': treecorr.GGCorrelation,
                          'm2': treecorr.GGCorrelation,
                          'ng': treecorr.NGCorrelation,
                          'nm': treecorr.NGCorrelation,
                          'norm': treecorr.NGCorrelation,
                          'nn': treecorr.NNCorrelation,
                          'kk': treecorr.KKCorrelation,
                          'nk': treecorr.NKCorrelation,
                          'kg': treecorr.KGCorrelation}

def CorrelationFunctionSysTest(type=None):
    """
    Initialize an instance of a BaseCorrelationFunctionSysTest type, based on the 'type' kwarg 
    given.  Options are:
        - GalaxyShear: tangential and cross shear of 'galaxy' type objects around 'galaxy lens' 
          type objects
        - BrightStarShear: tangential and cross shear of 'galaxy' type objects around 'star bright'
          type objects
        - StarXGalaxyDensity: number density of 'galaxy' objects around 'star' objects
        - StarXStarShear: autocorrelation of the shapes of 'star' type objects
        - StarXStarSize: autocorrelation of the size residuals for 'star' type objects relative to PSF sizes
        - GalaxyDensityCorrelation: position autocorrelation of 'galaxy' type objects
        - StarDensityCorrelation: position autocorrelation of 'star' type objects
        - Rho1: rho1 statistics (autocorrelation of residual star shapes)
        - None: an empty BaseCorrelationFunctionSysTest class instance, which can be used for 
          multiple types of correlation functions.  See the documentation for 
          BaseCorrelationFunctionSysTest for more details.  Note that this type has a 
          slightly different call signature than the other methods (with the correlation function
          type given as the first argument) and that it lacks many of the convenience variables the
          other CorrelationFunctions have, such as self.objects_list and self.required_quantities.
    """
    if type is None:
        return BaseCorrelationFunctionSysTest()
    elif type=='GalaxyShear':
        return GalaxyShearSysTest()
    elif type=='BrightStarShear':
        return BrightStarShearSysTest()
    elif type=='StarXGalaxyDensity':
        return StarXGalaxyDensitySysTest()
    elif type=='StarXGalaxyShear':
        return StarXGalaxyShearSysTest()
    elif type=='StarXStarShear':
        return StarXStarShearSysTest()
    elif type=='StarXStarSize':
        return StarXStarSizeSysTest()
    elif type=='GalaxyDensityCorrelation':
        return GalaxyDensityCorrelationSysTest()
    elif type=='StarDensityCorrelation':
        return StarDensityCorrelationSysTest()
    elif type=='Rho1':
        return Rho1SysTest()
    else:
        raise ValueError('Unknown correlation function type %s given to type kwarg'%type)
    
                          
class BaseCorrelationFunctionSysTest(SysTest):
    """
    A base class for the Stile systematics tests that use correlation functions. This implements the
    class method getCF(), which runs a TreeCorr correlation function on a given set of data. Exact
    arguments to this method should be created by child classes of BaseCorrelationFunctionSysTest; 
    see the docstring for BaseCorrelationFunctionSysTest.getCF() for information on how to write 
    further tests using it.
    """
    short_name = 'corrfunc'
    # Set the details (such as field names and titles) for all the possible plots generated by
    # TreeCorr
    plot_details = [PlotDetails(t_field='omega', t_title='$\omega$',
                                sigma_field='sig_omega', y_title="$\omega$"),  # n2
        PlotDetails(t_field='<gamT>', t_title=r'$\langle \gamma_T \rangle$',
                    x_field='<gamX>', x_title=r'$\langle \gamma_X \rangle$',
                    datarandom_t_field='gamT_', datarandom_t_title='$\gamma_{T',
                    datarandom_x_field='gamX_', datarandom_x_title='$\gamma_{X',
                    sigma_field='sigma', y_title="$\gamma$"),  # ng
        PlotDetails(t_field='xi+', t_title=r'$\xi_+$', x_field='xi-', x_title=r'$\xi_-$',
                    t_im_field='xi+_im', t_im_title=r'$\xi_{+,im}$',
                    x_im_field='xi-_im', x_im_title=r'$\xi_{-,im}$',
                    sigma_field='sigma_xi', y_title=r"$\xi$"),  # gg
        PlotDetails(t_field='<kappa>', t_title=r'$\langle \kappa \rangle$',
                    datarandom_t_field='kappa_', datarandom_t_title='$kappa_{',
                    sigma_field='sigma', y_title="$\kappa$"),  # nk
        PlotDetails(t_field='xi', t_title=r'$\xi$', sigma_field='sigma_xi', y_title=r"$\xi$"),  # k2
        PlotDetails(t_field='<kgamT>', t_title=r'$\langle \kappa \gamma_T\rangle$',
                    x_field='<kgamX>', x_title=r'$\langle \kappa \gamma_X\rangle$',
                    datarandom_t_field='kgamT_', datarandom_t_title=r'$\kappa \gamma_{T',
                    datarandom_x_field='kgamX_', datarandom_x_title=r'$\kappa \gamma_{X',
                    sigma_field='sigma', y_title="$\kappa\gamma$"),  # kg
        PlotDetails(t_field='<Map^2>', t_title=r'$\langle M_{ap}^2 \rangle$',
                    x_field='<Mx^2>', x_title=r'$\langle M_x^2\rangle$',
                    t_im_field='<MMx>(a)', t_im_title=r'$\langle MM_x \rangle(a)$',
                    x_im_field='<Mmx>(b)', x_im_title=r'$\langle MM_x \rangle(b)$',
                    sigma_field='sig_map', y_title="$M_{ap}^2$"),  # m2
        PlotDetails(t_field='<NMap>', t_title=r'$\langle NM_{ap} \rangle$',
                    x_field='<NMx>', x_title=r'$\langle NM_{x} \rangle$',
                    sigma_field='sig_nmap', y_title="$NM_{ap}$")  # nm or norm
        ]

    def makeCatalog(self, data, config=None, use_as_k=None, use_chip_coords=False):
        if data is None or isinstance(data, treecorr.Catalog):
            return data
        catalog_kwargs = {}
        fields = data.dtype.names
        if 'ra' in fields and 'dec' in fields:
            if not use_chip_coords:
                catalog_kwargs['ra'] = data['ra']
                catalog_kwargs['dec'] = data['dec']
            elif 'x' in fields and 'y' in fields:
                catalog_kwargs['x'] = data['x']
                catalog_kwargs['y'] = data['y']
            else:
                raise ValueError('Chip coordinates requested, but "x" and "y" fields not found '
                                 'in data')
        elif 'x' in fields and 'y' in fields:
            catalog_kwargs['x'] = data['x']
            catalog_kwargs['y'] = data['y']
        else:
            raise ValueError("Data must contain (ra,dec) or (x,y) in order to do correlation "
                             "function tests.")
        if 'g1' in fields and 'g2' in fields:
            catalog_kwargs['g1'] = data['g1']
            catalog_kwargs['g2'] = data['g2']
        if use_as_k:
            if use_as_k in fields:
                catalog_kwargs['k'] = data[use_as_k]
        elif 'k' in fields:
            catalog_kwargs['k'] = data['k']
        # Quirk of length-1 formatted arrays: the fields will be floats, not
        # arrays, which would break the Catalog init.
        try:
            len(data)
        except:
            if not hasattr(data, 'len') and isinstance(data, numpy.ndarray):
                for key in catalog_kwargs:
                    catalog_kwargs[key] = numpy.array([catalog_kwargs[key]])
        catalog_kwargs['config'] = config
        return treecorr.Catalog(**catalog_kwargs)

    def getCF(self, correlation_function_type, data, data2=None,
                    random=None, random2=None, use_as_k=None, use_chip_coords=False,
                    config=None, **kwargs):
        """
        Sets up and calls treecorr on the given set of data.

        The user needs to specify the type of correlation function requested.  The available types
        are:
            'nn': a 2-point correlation function
            'ng': a point-shear correlation function (eg galaxy-galaxy lensing)
            'gg': a shear-shear correlation function (eg cosmic shear)
            'nk': a point-scalar [such as convergence, hence k meaning "kappa"] correlation function
            'kk': a scalar-scalar correlation function
            'kg': a scalar-shear correlation function
            'm2': an aperture mass measurement
            'nm': an <N aperture mass> measurement
            'norm': 'nm' properly normalized by the average values of n and aperture mass to return
                    something like a correlation coefficient.
        More details can be found in the Readme.md for TreeCorr.

        Additionally, for the 'nn', 'ng', 'nk', 'nm' and 'norm' options, the user can pass a kwarg
        nn_statistic = 'compensated' or nn_statistic = 'true' (or similarly for 'ng' and 'nk';
        note that the 'nm' type checks the 'ng_statistic' kwarg and the 'norm' type checks the
        'nn_statistic' kwarg!).  For 'nn' and 'norm' correlation functions, 'compensated' is the
        Landy-Szalay estimator, while 'simple' is just (data/random - 1).  For the other kinds,
        'compensated' means the random-shear or random-kappa correlation function is subtracted
        from the data correlation function,  while 'simple' merely returns the data correlation
        function.  Again, the TreeCorr documentation contains more information.  The '*_statistic'
        kwarg will be ignored if it is passed for any other correlation function type.  The
        default is to use 'compensated' if randoms are present and 'simple' otherwise.

        This function accepts all (self-consistent) sets of data, data2, random, and random2.
        Including "data2" and possibly "random2" will return a cross-correlation; otherwise the
        program returns an autocorrelation.  "Random" keys are necessary for the 'nn' form of the
        correlation function, and can be used (but are not necessary) for 'ng', 'nk', and 'kg'.

        @param stile_args    The dict containing the parameters that control Stile's behavior
        @param correlation_function_type The type of correlation function ('nn', 'ng', 'gg', 'nk',
                             'k2', 'kg', 'm2', 'nm', 'norm') to request from TreeCorr--see above.
        @param data, data2, random, random2: NumPy arrays of data with fields using the field name
                             strings given in the stile.fieldNames dict.
        @param kwargs        Any other TreeCorr parameters (will silently supercede anything in
                             stile_args).
        @returns             a numpy array of the TreeCorr outputs.
        """
        import tempfile
        import os

        if not correlation_function_type in treecorr_func_dict:
            raise ValueError('Unknown correlation function type: %s'%correlation_function_type)

        handle, output_file = tempfile.mkstemp()

        # First, pull out the TreeCorr-relevant parameters from the stile_args dict, and add
        # anything passed as a kwarg to that dict.
        if (random and len(random)) or (random2 and len(random2)):
            treecorr_kwargs[correlation_function_type+'_statistic'] = \
                treecorr_kwargs.get(correlation_function_type+'_statistic', 'compensated')
        treecorr_kwargs = stile.treecorr_utils.PickTreeCorrKeys(config)
        treecorr_kwargs.update(stile.treecorr_utils.PickTreeCorrKeys(kwargs))
        treecorr.config.check_config(treecorr_kwargs, corr2_valid_params)

        if data is None:
            raise ValueError('Must include a data array!')
        if correlation_function_type == 'nn':
            if random is None or ((data2 is not None or random2 is not None) and not
                                  (data2 is not None and random2 is not None)):
                raise ValueError('Incorrect data types for correlation function: must have '
                                   'data and random, and random2 if data2.')
        elif correlation_function_type in ['gg', 'm2', 'kk']:
            if random or random2:
                print "Warning: randoms ignored for this correlation function type"
        elif correlation_function_type in ['ng', 'nm', 'nk']:
            if data2 is None:
                raise ValueError('Must include data2 for this correlation function type')
            if random2 is not None:
                print "Warning: random2 ignored for this correlation function type"
        elif correlation_function_type == 'norm':
            if data2 is None:
                raise ValueError('Must include data2 for this correlation function type')
            if random is None:
                raise ValueError('Must include random for this correlation function type')
            if random2 is None:
                print "Warning: random2 ignored for this correlation function type"
        elif correlation_function_type == 'kg':
            if data2 is None:
                raise ValueError('Must include data2 for this correlation function type')
            if random is not None or random2 is not None:
                print "Warning: randoms ignored for this correlation function type"

        data = self.makeCatalog(data, config=treecorr_kwargs, use_as_k=use_as_k,
                                      use_chip_coords=use_chip_coords)
        data2 = self.makeCatalog(data2, config=treecorr_kwargs, use_as_k=use_as_k,
                                        use_chip_coords=use_chip_coords)
        random = self.makeCatalog(random, config=treecorr_kwargs, use_as_k=use_as_k,
                                          use_chip_coords=use_chip_coords)
        random2 = self.makeCatalog(random2, config=treecorr_kwargs, use_as_k=use_as_k,
                                            use_chip_coords=use_chip_coords)

        treecorr_kwargs[correlation_function_type+'_file_name'] = output_file

        func = treecorr_func_dict[correlation_function_type](treecorr_kwargs)
        func.process(data, data2)
        if correlation_function_type in ['ng', 'nm', 'nk']:
            comp_stat = {'ng': 'ng', 'nm': 'ng', 'nk': 'nk'}  # which _statistic kwarg to check
            if treecorr_kwargs.get(comp_stat[correlation_function_type]+'_statistic',
               self.compensateDefault(data, data2, random, random2)) == 'compensated':
                func_random = treecorr_func_dict[correlation_function_type](treecorr_kwargs)
                func_random.process(random, data2)
            else:
                func_random = None
        elif correlation_function_type == 'norm':
            func_gg = treecorr_func_dict['gg'](treecorr_kwargs)
            func_gg.process(data2)
            func_dd = treecorr_func_dict['nn'](treecorr_kwargs)
            func_dd.process(data)
            func_rr = treecorr_func_dict['nn'](treecorr_kwargs)
            func_rr.process(data)
            if treecorr_kwargs.get('nn_statistic',
               self.compensateDefault(data, data2, random, random2, both=True)) == 'compensated':
                func_dr = treecorr_func_dict['nn'](treecorr_kwargs)
                func_dr.process(data, random)
            else:
                func_dr = None
        elif correlation_function_type == 'nn':
            func_random = treecorr_func_dict[correlation_function_type](treecorr_kwargs)
            if len(random2):
                func_random.process(random, random2)
            else:
                func_random.process(random)
            if not len(data2):
                func_rr = treecorr_func_dict['nn'](treecorr_kwargs)
                func_rr.process(data, random)
                if treecorr_kwargs.get(['nn_statistic'],
                   self.compensateDefault(data, data2, random, random2, both=True)
                   ) == 'compensated':
                    func_dr = treecorr_func_dict['nn'](treecorr_kwargs)
                    func_dr.process(data, random)
                    func_rd = None
                else:
                    func_dr = None
                    func_rd = None
            else:
                func_rr = treecorr_func_dict['nn'](treecorr_kwargs)
                func_rr.process(random, random2)
                if treecorr_kwargs.get(['nn_statistic'],
                   self.compensateDefault(data, data2, random, random2, both=True)
                   ) == 'compensated':
                    func_dr = treecorr_func_dict['nn'](treecorr_kwargs)
                    func_dr.process(data, random2)
                    func_rd = treecorr_func_dict['nn'](treecorr_kwargs)
                    func_rd.process(random, data2)
        else:
            func_random = None
        if correlation_function_type == 'm2':
            func.writeMapSq(output_file)
        elif correlation_function_type == 'nm':
            func.writeNMap(output_file, func_random)
        elif correlation_function_type == 'norm':
            func.writeNorm(output_file, func_gg, func_dd, func_rr, func_dr, func_rg)
        elif correlation_function_type == 'nn':
            func.write(output_file, func_rr, func_dr, func_rd)
        elif func_random:
            func.write(output_file, func_random)
        else:
            func.write(output_file)
        results = stile.ReadTreeCorrResultsFile(output_file)
        os.close(handle)
        os.remove(output_file)
        return results

    def compensateDefault(self, data, data2, random, random2, both=False):
        """
        Figure out if a compensated statistic can be used from the data present.  Keyword "both"
        indicates that both data sets if present must have randoms; the default, False, means only
        the first data set must have a random.
        """
        if not random or (random and not len(random)):  # No random
            return 'simple'
        elif both and data2 and len(data2):  # Second data set exists and must have a random
            if random2 and len(random2):
                return 'compensated'
            else:
                return 'simple'
        else:  # There's a random, and we can ignore 'both' since this is an autocorrelation
            return 'compensated'

    def plot(self, data, colors=['r', 'b'], log_yscale=False,
                   plot_bmode=True, plot_data_only=True, plot_random_only=True):
        """
        Plot the data returned from a CorrelationFunctionSysTest object.  This chooses some
        sensible defaults, but much of its behavior can be changed.

        @param data       The data returned from a CorrelationFunctionSysTest, as-is.
        @param colors     A tuple of 2 colors, used for the first and second lines on any given plot
        @param log_yscale Whether to use a logarithmic y-scale [default: False]
        @param plot_bmode Whether to plot the b-mode signal, if there is one [default: True]
        @param plot_data_only   Whether to plot the data-only correlation functions, if present
                                [default: True]
        @param plot_random_only Whether to plot the random-only correlation functions, if present
                                [default: True]
        @returns          A matplotlib Figure which may be written to a file with .savefig(), if
                          matplotlib can be imported; else None.
        """

        if not has_matplotlib:
            return None
        fields = data.dtype.names
        # Pick which radius measurement to use
        for t_r in ['<R>', 'R_nominal', 'R']:
            if t_r in fields:
                r = t_r
                break
        else:
            raise ValueError('No radius parameter found in data')

        # Logarithmic x-axes have stupid default ranges: fix this.
        rstep = data[r][1]/data[r][0]
        xlim = [min(data[r])/rstep, max(data[r])*rstep]
        # Check what kind of data is in the array that .plot() received.
        for plot_details in self.plot_details:
            # Pick the one the data contains and use it; break before trying the others.
            if plot_details.t_field in fields:
                pd = plot_details
                break
        else:
            raise ValueError("No valid y-values found in data")
        if log_yscale:
            yscale = 'log'
        else:
            yscale = 'linear'
        fig = plt.figure()
        fig.subplots_adjust(hspace=0)  # no space between stacked plots
        plt.subplots(sharex=True)  # share x-axes
        # Figure out how many plots you'll need--never more than 3, so we just use a stacked column.
        if pd.datarandom_t_field:
            plot_data_only &= pd.datarandom_t_field+'d' in fields
            plot_random_only &= pd.datarandom_t_field+'r' in fields
        if plot_bmode and pd.x_field and pd.t_im_field:
            nrows = 2
        elif pd.datarandom_t_field:
            nrows = 1 + plot_data_only + plot_random_only
        else:
            nrows = 1
        # Plot the first thing
        curr_plot = 0
        ax = fig.add_subplot(nrows, 1, 1)
        ax.errorbar(data[r], data[pd.t_field], yerr=data[pd.sigma_field], color=colors[0],
                    label=pd.t_title)
        if pd.x_title and plot_bmode:
            ax.errorbar(data[r], data[pd.x_field], yerr=data[pd.sigma_field], color=colors[1],
                        label=pd.x_title)
        elif pd.t_im_title:  # Plot y and y_im if not plotting yb (else it goes on a separate plot)
            ax.errorbar(data[r], data[pd.t_im_field], yerr=data[pd.sigma_field], color=colors[1],
                        label=pd.t_im_title)
        ax.set_xscale('log')
        ax.set_yscale(yscale)
        ax.set_xlim(xlim)
        ax.set_ylabel(pd.y_title)
        ax.legend()
        if pd.x_field and plot_bmode and pd.t_im_field:
            # Both yb and y_im: plot (y, yb) on one plot and (y_im, yb_im) on the other.
            ax = fig.add_subplot(nrows, 1, 2)
            ax.errorbar(data[r], data[pd.t_im_field], yerr=data[pd.sigma_field], color=colors[0],
                        label=pd.t_im_title)
            ax.errorbar(data[r], data[pd.x_im_field], yerr=data[pd.sigma_field], color=colors[1],
                        label=pd.x_im_title)
            ax.set_xscale('log')
            ax.set_yscale(yscale)
            ax.set_xlim(xlim)
            ax.set_ylabel(pd.y_title)
            ax.legend()
        if plot_data_only and pd.datarandom_t_field:  # Plot the data-only measurements if requested
            curr_plot += 1
            ax = fig.add_subplot(nrows, 1, 2)
            ax.errorbar(data[r], data[pd.datarandom_t_field+'d'], yerr=data[pd.sigma_field],
                        color=colors[0], label=pd.datarandom_t_title+'d}$')
            if plot_bmode and pd.datarandom_x_field:
                ax.errorbar(data[r], data[pd.datarandom_x_field+'d'], yerr=data[pd.sigma_field],
                        color=colors[1], label=pd.datarandom_x_title+'d}$')
            ax.set_xscale('log')
            ax.set_yscale(yscale)
            ax.set_xlim(xlim)
            ax.set_ylabel(pd.y_title)
            ax.legend()
        # Plot the randoms-only measurements if requested
        if plot_random_only and pd.datarandom_t_field:
            ax = fig.add_subplot(nrows, 1, nrows)
            ax.errorbar(data[r], data[pd.datarandom_t_field+'r'], yerr=data[pd.sigma_field],
                        color=colors[0], label=pd.datarandom_t_title+'r}$')
            if plot_bmode and pd.datarandom_x_field:
                ax.errorbar(data[r], data[pd.datarandom_x_field+'r'], yerr=data[pd.sigma_field],
                        color=colors[1], label=pd.datarandom_x_title+'r}$')
            ax.set_xscale('log')
            ax.set_yscale(yscale)
            ax.set_xlim(xlim)
            ax.set_ylabel(pd.y_title)
            ax.legend()
        ax.set_xlabel(r)
        return fig

    def __call__(self, *args, **kwargs):
        return self.getCF(*args, **kwargs)
        

class GalaxyShearSysTest(BaseCorrelationFunctionSysTest):
    """
    Compute the tangential and cross shear around a set of real galaxies.
    """
    short_name = 'shear_around_galaxies'
    long_name = 'Shear of galaxies around real objects'
    objects_list = ['galaxy lens', 'galaxy']
    required_quantities = [('ra', 'dec'), ('ra', 'dec', 'g1', 'g2', 'w')]

    def __call__(self, data, data2=None, random=None, random2=None, config=None, **kwargs):
        return self.getCF('ng', data, data2, random, random2, config=config, **kwargs)

class BrightStarShearSysTest(BaseCorrelationFunctionSysTest):
    """
    Compute the tangential and cross shear around a set of bright stars.
    """
    short_name = 'shear_around_bright_stars'
    long_name = 'Shear of galaxies around bright stars'
    objects_list = ['star bright', 'galaxy']
    required_quantities = [('ra', 'dec'), ('ra', 'dec', 'g1', 'g2', 'w')]

    def __call__(self, data, data2=None, random=None, random2=None, config=None, **kwargs):
        return self.getCF('ng', data, data2, random, random2, config=config, **kwargs)

class StarXGalaxyDensitySysTest(BaseCorrelationFunctionSysTest):
    """
    Compute the number density of galaxies around stars.
    """
    short_name = 'star_x_galaxy_density'
    long_name = 'Density of galaxies around stars'
    objects_list = ['star', 'galaxy', 'star random', 'galaxy random']
    required_quantities = [('ra', 'dec'), ('ra', 'dec'), ('ra', 'dec'), ('ra', 'dec')]

    def __call__(self, data, data2=None, random=None, random2=None, config=None, **kwargs):
        return self.getCF('nn', data, data2, random, random2, config=config, **kwargs)

class StarXGalaxyShearSysTest(BaseCorrelationFunctionSysTest):
    """
    Compute the cross-correlation of galaxy and star shapes.
    """
    short_name = 'star_x_galaxy_shear'
    long_name = 'Cross-correlation of galaxy and star shapes'
    objects_list = ['star', 'galaxy']
    required_quantities = [('ra', 'dec', 'g1', 'g2', 'w'), ('ra', 'dec', 'g1', 'g2', 'w')]

    def __call__(self, data, data2=None, random=None, random2=None, config=None, **kwargs):
        return self.getCF('gg', data, data2, random, random2, config=config, **kwargs)

class StarXStarShearSysTest(BaseCorrelationFunctionSysTest):
    """
    Compute the auto-correlation of star shapes.
    """
    short_name = 'star_x_star_shear'
    long_name = 'Auto-correlation of star shapes'
    objects_list = ['star']
    required_quantities = [('ra', 'dec', 'g1', 'g2', 'w')]

    def __call__(self, data, data2=None, random=None, random2=None, config=None, **kwargs):
        return self.getCF('gg', data, data2, random, random2, config=config, **kwargs)

class StarXStarSizeResidualSysTest(CorrelationFunctionSysTest):
    """
    Compute the auto correlation of star-PSF size residuals.
    """
    short_name = 'star_x_star_size_residual'
    long_name = 'Auto-correlation of residual star sizes'
    objects_list = ['star PSF']
    required_quantities = [('ra', 'dec', 'sigma', 'psf_sigma')]
    def __call__(self, data, data2=None, random=None, random2=None, config=None, **kwargs):
        new_kwargs = kwargs.copy()
        new_kwargs['use_as_k'] = 'sigma'
        data_list = []
        for data_item in [data, data2, random, random2]:
            if data_item is not None:
                new_data = data_item.copy()
                new_data['sigma'] = (new_data['psf_sigma'] - new_data['sigma']
                                    )/new_data['psf_sigma']
                data_list.append(new_data)
            else:
                data_list.append(data_item)
        return self.getCF('kk', config=config, *data_list, **new_kwargs)


class Rho1SysTest(CorrelationFunctionSysTest):
    """
    Compute the auto-correlation of residual star shapes (star shapes - psf shapes).
    """
    short_name = 'rho1'
    long_name = 'Rho1 statistics (Auto-correlation of star-PSF shapes)'
    objects_list = ['star PSF']
    required_quantities = [('ra', 'dec', 'g1', 'g2', 'psf_g1', 'psf_g2', 'w')]

    def __call__(self, data, data2=None, random=None, random2=None, config=None, **kwargs):
        new_data = data.copy()
        new_data['g1'] = new_data['g1'] - new_data['psf_g1']
        new_data['g2'] = new_data['g2'] - new_data['psf_g2']
        if data2 is not None:
            new_data2 = data2.copy()
            new_data2['g1'] = new_data2['g1'] - new_data2['psf_g1']
            new_data2['g2'] = new_data2['g2'] - new_data2['psf_g2']
        else:
            new_data2 = data2
        if random is not None:
            new_random = random.copy()
            new_random['g1'] = new_random['g1'] - new_random['psf_g1']
            new_random['g2'] = new_random['g2'] - new_random['psf_g2']
        else:
            new_random = random
        if random2 is not None:
            new_random2 = random2.copy()
            new_random2['g1'] = new_random2['g1'] - new_random2['psf_g1']
            new_random2['g2'] = new_random2['g2'] - new_random2['psf_g2']
        else:
            new_random2 = random2
        return self.getCF('gg', new_data, new_data2, new_random, new_random2,
                          config=config, **kwargs)

class GalaxyDensityCorrelationSysTest(BaseCorrelationFunctionSysTest):
    """
    Compute the galaxy position autocorrelations.
    """
    short_name = 'galaxy_density'
    long_name = 'Galaxy position autocorrelation'
    objects_list = ['galaxy', 'galaxy random']
    required_quantities = [('ra', 'dec'), ('ra', 'dec')]

    def __call__(self, data, data2=None, random=None, random2=None, config=None, **kwargs):
        return self.getCF('nn', data, data2, random, random2, config=config, **kwargs)

class StarDensityCorrelationSysTest(BaseCorrelationFunctionSysTest):
    """
    Compute the star position autocorrelations.
    """
    short_name = 'star_density'
    long_name = 'Star position autocorrelation'
    objects_list = ['star', 'star random']
    required_quantities = [('ra', 'dec'), ('ra', 'dec')]

    def __call__(self, data, data2=None, random=None, random2=None, config=None, **kwargs):
        return self.getCF('nn', data, data2, random, random2, config=config, **kwargs)


class StatSysTest(SysTest):
    """
    A class for the Stile systematics tests that use basic statistical quantities. It uses NumPy
    routines for all the innards, and saves the results in a stile.stile_utils.Stats object (see
    stile_utils.py) that can carry around the information, print the results in a useful format,
    write to file, or (eventually) become an argument to plotting routines that might output some of
    the results on plots.

    One of the calculations it does is find the percentiles of the given quantity.  The percentile
    levels to use can be set when the StatSysTest is initialized, or when it is called.  These
    percentiles must be provided as an iterable (list, tuple, or NumPy array).

    The objects on which this systematics test is used should be either (a) a simple iterable like a
    list, tuple, or NumPy array, or (b) a structured NumPy array with fields.  In case (a), the
    dimensionality of the NumPy array is ignored, and statistics are calculated over all
    dimensions.  In case (b), the user must give a field name using the `field` keyword argument,
    either at initialization or when calling the test.

    For both the `percentile` and `field` arguments, the behavior is different if the keyword
    argument is used at the time of initialization or calling.  When used at the time of
    initialization, that value will be used for all future calls unless called with another value
    for those arguments.  However, the value of `percentile` and `field` for calls after that will
    revert back to the original value from the time of initialization.

    By default, the systematics tester will simply return a Stats object for the user.  However,
    calling it with `verbose=True` will result in the statistics being printed directly using the
    Stats.prettyPrint() function.

    Ordinarily, a StatSysTest object will throw an exception if asked to run on an array that has
    any Nans or infinite values.  The `ignore_bad` keyword (at the time when the StatSytTest is
    called, not initialized) changes this behavior so these bad values are quietly ignored.

    Options to consider adding in future: weighted sums and other weighted statistics; outlier
    rejection.
    """
    short_name = 'stats'
    long_name = 'Calculate basic statistics of a given quantity'

    def __init__(self, percentiles=[2.2, 16., 50., 84., 97.8], field=None):
        """Function to initialize a StatSysTest object.

        @param percentiles     The percentile levels at which to find the value of the input array
                               when called.  [default: [2.2, 16., 50., 84., 97.8].]
        @param field           The name of the field to use in a NumPy structured array / catalog.
                               [default: None, meaning we're using a simple array without field
                               names.]

        @returns the requested StatSysTest object.
        """
        self.percentiles = percentiles
        self.field = field

    def __call__(self, array, percentiles=None, field=None, verbose=False, ignore_bad=False):
        """Calling a StatSysTest with a given array argument as `array` will cause it to carry out
        all the statistics tests and populate a stile.Stats object with the results, which it
        returns to the user.

        @param array           The tuple, list, NumPy array, or structured NumPy array/catalog on
                               which to carry out the calculations.
        @param percentiles     The percentile levels to use for this particular calculation.
                               [default: None, meaning use whatever levels were defined when
                               initializing this StatSysTest object]
        @param field           The name of the field to use in a NumPy structured array / catalog.
                               [default: None, meaning use whatever field was defined when
                               initializing this StatSysTest object]
        @param verbose         If True, print the calculated statistics of the input `array` to
                               screen.  If False, silently return the Stats object. [default:
                               False.]
        @param ignore_bad      If True, search for values that are NaN or Inf, and remove them
                               before doing calculations.  [default: False.]

        @returns a stile.stile_utils.Stats object
        """
        # Set the percentile levels and field, if the user provided them.  Otherwise use what was
        # set up at the time of initialization.
        use_percentiles = percentiles if percentiles is not None else self.percentiles
        use_field = field if field is not None else self.field

        # Check to make sure that percentiles is iterable (list, numpy array, tuple, ...)
        if not hasattr(use_percentiles, '__iter__'):
            raise RuntimeError('List of percentiles is not an iterable (list, tuple, NumPy array)!')

        # Check types for input things and make sure it all makes sense, including consistency with
        # the field.  First of all, it should be iterable:
        if not hasattr(array, '__iter__'):
            raise RuntimeError('Input array is not an iterable (list, tuple, NumPy array)!')
        # If it's a multi-dimensional NumPy array, tuple, or list, we don't care - the functions
        # we'll use below will simply work as if it's a 1d NumPy array, collapsing all rows of a
        # multi-dimensional array implicitly.  The only thing we have to worry about is if this is
        # really a structured catalog.  The cases to check are:
        # (a) Is it a structured catalog?  If so, we must have some value for `use_field` that is
        #     not None and that is in the catalog.  We can check the values in the catalog using
        #     array.dtype.field.keys(), which returns a list of the field names.
        # (b) Is `use_field` set, but this is not a catalog?  If so, we'll issue a warning (not
        #     exception!) and venture bravely onwards using the entire array, leaving it to the user
        #     to decide if they are okay with that.
        # We begin with taking care of case (a).  Just be careful not to modify input.
        use_array = numpy.array(array)
        if use_array.dtype.fields is not None:
            # It's a catalog, not a simple array
            if use_field is None:
                raise RuntimeError('StatSysTest called on a catalog without specifying a field!')
            if use_field not in use_array.dtype.fields.keys():
                raise RuntimeError('Field %s is not in this catalog, which contains %s!'%
                                   (use_field, use_array.dtype.fields.keys()))
            # Select the appropriate field for this catalog.
            use_array = use_array[use_field]
        # Now take care of case (b):
        elif use_array.dtype.fields is None and use_field is not None:
            import warnings
            warnings.warn('Field is selected, but input array is not a catalog! '
                          'Ignoring field choice and continuing')

        # Reject NaN / Inf values, if requested to do so.
        if ignore_bad:
            cond = numpy.logical_and.reduce(
                [numpy.isnan(use_array) == False,
                 numpy.isinf(use_array) == False]
                )
            use_array = use_array[cond]
            if len(use_array) == 0:
                raise RuntimeError("No good entries left to use after excluding bad values!")

        # Create the output object, a stile.Stats() object.  We gave to tell it which simple
        # statistics to calculate.  If we want to change this list, we need to change both the
        # `simple_stats` list below, and the code afterwards that calculates and populates the
        # `result` Stats object with the statistics.  (By default it always does percentiles, though
        # we could choose to change the percentile levels.)  Also note that if we want things like
        # skewness and kurtosis, we either need to calculate them directly or use scipy, since numpy
        # does not include those.  For now we use a try/except block to import scipy and calculate
        # those values if possible, but silently ignore the import failure if scipy is not
        # available.
        try:
            import scipy.stats
            simple_stats = ['min', 'max', 'median', 'mad', 'mean', 'stddev', 'variance', 'N',
                          'skew', 'kurtosis']
        except ImportError:
            simple_stats = ['min', 'max', 'median', 'mad', 'mean', 'stddev', 'variance', 'N']

        result = stile.stile_utils.Stats(simple_stats=simple_stats)

        # Populate the basic entries, like median, mean, standard deviation, etc.
        result.min = numpy.min(use_array)
        # Now do a check for NaN / inf, and raise an exception.
        if numpy.isnan(result.min) or numpy.isinf(result.min):
            raise RuntimeError("NaN or Inf values detected in input array!")
        result.max = numpy.max(use_array)
        # To get the length, be careful: multi-dimensional arrays need flattening!
        if hasattr(use_array, 'dtype'):
            result.N = len(use_array.flatten())
        else:
            result.N = len(use_array)
        result.median = numpy.median(use_array)
        result.mad = numpy.median(numpy.abs(use_array - result.median))
        result.stddev = numpy.std(use_array)
        result.variance = numpy.var(use_array)
        result.mean = numpy.mean(use_array)

        if 'skew' in simple_stats:
            # We were able to import SciPy, so calculate skewness and kurtosis.
            result.skew = scipy.stats.skew(use_array)
            result.kurtosis = scipy.stats.kurtosis(use_array)

        # Populate the percentiles and values.
        result.percentiles = use_percentiles
        result.values = numpy.percentile(use_array, use_percentiles)

        # Print, if verbose=True.
        if verbose:
            print result.__str__()

        # Return.
        return result

def WhiskerPlotSysTest(type=None):        
    """
    Initialize an instance of a BaseWhiskerPlotSysTest class, based on the 'type' kwarg given.
    Options are:
        - Star: whisker plot of shapes of PSF stars
        - PSF: whisker plot of PSF shapes at the location of PSF stars
        - Residual: whisker plot of (star shape-PSF shape)
        - None: an empty BaseWhiskerPlotSysTest class instance, which can be used for multiple types
          of whisker plots.  See the documentation for BaseWhiskerPlotSysTest (especially the method
          whiskerPlot) for more details.  Note that this type has a different call signature than
          the other methods and that it lacks many of the convenience variables the other
          WhiskerPlots have, such as self.objects_list and self.required_quantities.
    """
    if type=='Star':
        return WhiskerPlotStarSysTest()
    elif type=='PSF':
        return WhiskerPlotPSFSysTest()
    elif type=='Residual':
        return WhiskerPlotResidualSysTest()
    elif type is None:
        return BaseWhiskerPlotSysTest()
    else:
        raise ValueError('Unknown whisker plot type %s given to type kwarg'%type)
        
class BaseWhiskerPlotSysTest(SysTest):
    short_name = 'whiskerplot'
    """
    A base class for Stile systematics tests that generate whisker plots. This implements the class
    method whiskerPlot. Every child class of BaseWhiskerPlotSysTest should use
    BaseWhiskerPlotSysTest.whiskerPlot through __call__. See the docstring for
    BaseWhiskerPlotSysTest.whiskerPlot for information on how to write further tests using it.
    """

    def whiskerPlot(self, x, y, g1, g2, size=None, linewidth=0.01, scale=None,
                    keylength=0.05, figsize=None, xlabel=None, ylabel=None,
                    size_label=None, xlim=None, ylim=None, equal_axis=False):
        """
        Draw a whisker plot and return a `matplotlib.figure.Figure` object.
        This method has a bunch of options for controlling the appearance of a plot, which are
        explained below. To implement a child class of WhiskerPlotSysTest, call whiskerPlot within
        __call__ of the child class and return the `matplotlib.figure.Figure` that whiskerPlot
        returns.
        @param x               The tuple, list, or NumPy array for the x-position of objects.
        @param y               The tuple, list, or NumPy array for the y-position of objects.
        @param g1              The tuple, list, or Numpy array for the 1st ellipticity component
                               of objects.
        @param g2              The tuple, list, or Numpy array for the 2nd ellipticity component
                               of objects.
        @param size            The tuple, list, or Numpy array for the size of objects. The size
                               information is shown as color gradation.
                               [default: None, meaning do not show the size information]
        @param linewidth       Width of whiskers in units of inches.
                               [default: 0.01]
        @param scale           Data units per inch for the whiskers; a smaller scale is a longer
                               whisker.
                               [default: None, meaning follow the default autoscaling algorithm from
                               matplotlib]
        @param keylength       Length of a key.
                               [default: 0.05]
        @param figsize         Size of a figure (x, y) in units of inches.
                               [default: None, meaning use the default value of matplotlib]
        @param xlabel          The x-axis label.
                               [default: None, meaning do not show a label for the x-axis]
        @param ylabel          The y-axis label.
                               [default: None, meaning do not show a label for the y-axis]
        @param size_label      The label for `size`, which is shown at the right of the color bar.
                               [default: None, meaning do not show a size label]
        @param xlim            Limits of x-axis (min, max).
                               [default: None, meaning do not set any limits for x]
        @param ylim            Limits of y-axis (min, max).
                               [default: None, meaning do not set any limits for y]
        @equal_axis            If True, force equal scaling for the x and y axes (distance between
                               ticks of the same numerical values are equal on the x and y axes).
                               [default: False]
        @returns a matplotlib.figure.Figure object.
        """
        fig = plt.figure(figsize=figsize)
        ax = fig.add_subplot(1, 1, 1)

        # mask data with nan
        sel = numpy.logical_and.reduce(
            [numpy.isnan(x) == False, numpy.isnan(y) == False,
             numpy.isnan(g1) == False, numpy.isnan(g2) == False])
        sel = numpy.logical_and(sel, numpy.isnan(size) == False) if size is not None else sel
        x = x[sel]
        y = y[sel]
        g1 = g1[sel]
        g2 = g2[sel]
        size = size[sel] if size is not None else size

        # plot
        g = numpy.sqrt(g1*g1+g2*g2)
        theta = numpy.arctan2(g2, g1)/2
        gx = g * numpy.cos(theta)
        gy = g * numpy.sin(theta)
        if size is None:
            q = ax.quiver(x, y, gx, gy, units='inches',
                          headwidth=0., headlength=0., headaxislength=0.,
                          pivot='middle', width=linewidth,
                          scale=scale)
        else:
            q = ax.quiver(x, y, gx, gy, size, units='inches',
                          headwidth=0., headlength=0., headaxislength=0.,
                          pivot='middle', width=linewidth,
                          scale=scale)
            cb = fig.colorbar(q)
            if size_label is not None:
                cb.set_label(size_label)

        qk = plt.quiverkey(q, 0.5, 0.92, keylength, r'$g= %s$' % str(keylength), labelpos='W')
        if xlabel is not None:
            ax.set_xlabel(xlabel)
        if ylabel is not None:
            ax.set_ylabel(ylabel)
        if equal_axis:
            ax.axis('equal')
        if xlim is not None:
            ax.set_xlim(*xlim)
        if ylim is not None:
            ax.set_ylim(*ylim)
        return fig
    def __call__(self, *args, **kwargs):
        return self.whiskerPlot(*args, **kwargs)
    def getData(self):
        return self.data

<<<<<<< HEAD
class WhiskerPlotStarSysTest(BaseWhiskerPlotSysTest):
=======

class WhiskerPlotStarSysTest(WhiskerPlotSysTest):
>>>>>>> c5047107
    short_name = 'whiskerplot_star'
    long_name = 'Make a Whisker plot of stars'
    objects_list = ['star PSF']
    required_quantities = [('x', 'y', 'g1', 'g2', 'sigma')]

    def __call__(self, array, linewidth=0.01, scale=None, figsize=None,
                 xlim=None, ylim=None):
        if 'CCD' in array.dtype.names:
            fields = list(self.required_quantities[0]) + ['CCD']
        else:
            fields = list(self.required_quantities[0])
        self.data = numpy.rec.fromarrays([array[field] for field in fields], names=fields)
        return self.whiskerPlot(array['x'], array['y'], array['g1'], array['g2'], array['sigma'],
                                linewidth=linewidth, scale=scale, figsize=figsize,
                                xlabel=r'$x$ [pixel]', ylabel=r'$y$ [pixel]',
                                size_label=r'$\sigma$ [pixel]',
                                xlim=xlim, ylim=ylim, equal_axis=True)


class WhiskerPlotPSFSysTest(BaseWhiskerPlotSysTest):
    short_name = 'whiskerplot_psf'
    long_name = 'Make a Whisker plot of PSFs'
    objects_list = ['star PSF']
    required_quantities = [('x', 'y', 'psf_g1', 'psf_g2', 'psf_sigma')]

    def __call__(self, array, linewidth=0.01, scale=None, figsize=None,
                 xlim=None, ylim=None):
        if 'CCD' in array.dtype.names:
            fields = list(self.required_quantities[0]) + ['CCD']
        else:
            fields = list(self.required_quantities[0])
        self.data = numpy.rec.fromarrays([array[field] for field in fields], names=fields)
        return self.whiskerPlot(array['x'], array['y'], array['psf_g1'], array['psf_g2'],
<<<<<<< HEAD
                                array['psf_sigma'], linewidth = linewidth, scale = scale,
                                figsize = figsize, xlabel = r'$x$ [pixel]', ylabel = r'$y$ [pixel]',
                                size_label = r'$\sigma$ [pixel]', 
                                xlim = xlim, ylim = ylim, equal_axis = True)
    
class WhiskerPlotResidualSysTest(BaseWhiskerPlotSysTest):
=======
                                array['psf_sigma'], linewidth=linewidth, scale=scale,
                                figsize=figsize, xlabel=r'$x$ [pixel]', ylabel=r'$y$ [pixel]',
                                size_label=r'$\sigma$ [pixel]',
                                xlim=xlim, ylim=ylim, equal_axis=True)


class WhiskerPlotResidualSysTest(WhiskerPlotSysTest):
>>>>>>> c5047107
    short_name = 'whiskerplot_residual'
    long_name = 'Make a Whisker plot of residuals'
    objects_list = ['star PSF']
    required_quantities = [('x', 'y', 'g1', 'g2', 'sigma', 'psf_g1', 'psf_g2', 'psf_sigma')]

    def __call__(self, array, linewidth=0.01, scale=None, figsize=None,
                 xlim=None, ylim=None):
        data = [array['x'], array['y'], array['g1'] - array['psf_g1'],
                array['g2'] - array['psf_g2'], array['sigma'] - array['psf_sigma']]
        fields = ['x', 'y', 'g1-psf_g1', 'g2-psf_g2', 'sigma-psf_sigma']
        if 'CCD' in array.dtype.names:
            data += [array['CCD']]
            fields += ['CCD']
        self.data = numpy.rec.fromarrays(data, names=fields)
        return self.whiskerPlot(array['x'], array['y'], array['g1'] - array['psf_g1'],
                                array['g2'] - array['psf_g2'], array['sigma'] - array['psf_sigma'],
                                linewidth=linewidth, scale=scale,
                                figsize=figsize, xlabel=r'$x$ [pixel]', ylabel=r'$y$ [pixel]',
                                size_label=r'$\sigma$ [pixel]',
                                xlim=xlim, ylim=ylim, equal_axis=True)

def ScatterPlotSysTest(type=None):                                
    """
    Initialize an instance of a BaseScatterPlotSysTest class, based on the 'type' kwarg given.
    Options are:
        - StarVsPSFG1: star vs PSF g1
        - StarVsPSFG2: star vs PSF g2
        - StarVsPSFSigma: star vs PSF sigma
        - ResidualVsPSFG1: (star - PSF) g1 vs PSF g1
        - ResidualVsPSFG2: (star - PSF) g1 vs PSF g2
        - ResidualVsPSFSigma: (star - PSF) g1 vs PSF sigma
        - None: an empty BaseScatterPlotSysTest class instance, which can be used for multiple types
          of scatter plots.  See the documentation for BaseScatterPlotSysTest (especially the method
          scatterPlot) for more details.  Note that this type has a different call signature than
          the other methods and that it lacks many of the convenience variables the other
          ScatterPlots have, such as self.objects_list and self.required_quantities.
    """
    if type=='StarVsPSFG1':
        return ScatterPlotStarVsPSFG1SysTest()
    elif type=='StarVsPSFG2':
        return ScatterPlotStarVsPSFG2SysTest()
    elif type=='StarVsPSFSigma':
        return ScatterPlotStarVsPSFSigmaSysTest()
    elif type=='ResidualVsPSFG1':
        return ScatterPlotResidualVsPSFG1SysTest()
    elif type=='ResidualVsPSFG2':
        return ScatterPlotResidualVsPSFG2SysTest()
    elif type=='ResidualVsPSFSigma':
        return ScatterPlotResidualVsPSFSigmaSysTest()
    elif type is None:
        return BaseScatterPlotSysTest()
    else:
        raise ValueError('Unknown scatter plot type %s given to type kwarg'%type)

class BaseScatterPlotSysTest(SysTest):
    short_name = 'scatterplot'
    """
<<<<<<< HEAD
    A base class for Stile systematics tests that generate scatter plots. This implements the class 
    method scatterPlot. Every child class of BaseScatterPlotSysTest should use
    BaseScatterPlotSysTest.scatterPlot through __call__. See the docstring for
    BaseScatterPlotSysTest.scatterPlot for information on how to write further tests using it.
=======
    A base class for Stile systematics tests that generate scatter plots. This implements the class
    method scatterPlot. Every child class of ScatterPlotSysTest should use
    ScatterPlotSysTest.scatterPlot through __call__. See the docstring for
    ScatterPlotSysTest.scatterPlot for information on how to write further tests using it.
>>>>>>> c5047107
    """

    def __call__(self, array, x_field, y_field, yerr_field, z_field=None, residual=False,
                 per_ccd_stat=None, xlabel=None, ylabel=None, zlabel=None, color="",
                 lim=None, equal_axis=False, linear_regression=False, reference_line=None):
        """
        Draw a scatter plot and return a `matplotlib.figure.Figure` object.
        This method has a bunch of options for controlling appearance of a plot, which is
        explained below. To implement a child class of ScatterPlotSysTest, call scatterPlot within
        __call__ of the child class and return `matplotlib.figure.Figure` that scatterPlot returns.
        @param array           A structured NumPy array which contains data to be plotted.
        @param x_field         The name of the field in `array` to be used for x.
        @param y_field         The name of the field in `array` to be used for y.
        @param yerr_field      The name of the field in `array` to be used for y error.
        @param z_field         The name of the field in `array` to be used for z, which appears as
                               the colors of scattered points.
                               [default: None, meaning there is no additional quantity]
        @param residual        Show residual between x and y on the y-axis.
                               [default: False, meaning y value itself is on the y-axis]
        @param per_ccd_stat    Which statistics (median, mean, or None) to be calculated within
                               each CCD.
                               [default: None, meaning no statistics are calculated]
        @param xlabel          The label for the x-axis.
                               [default: None, meaning do not show a label on the x-axis]
        @param ylabel          The label for the y-axis.
                               [default: None, meaning do not show a label on the y-axis]
        @param zlabel          The label for the z values which appears at the side of the color
                               bar.
                               [default: None, meaning do not show a label of z values]
        @param color           The color of scattered points. This color is also applied to
                               linear regression if argument `linear_regression` is True. This
                               parameter is ignored when z is not None. In this case, the
                               color of linear regression is set to blue.
                               [default: None, meaning follow a matplotlib's default color]
        @param lim             The limit of the axes. This can be specified explicitly by
                               using tuples such as ((xmin, xmax), (ymin, ymax)).
                               If one passes float p, this routine calculates the p%-percentile
                               around the median for each axis.
                               [default: None, meaning do not set any limits]
        @equal_axis            If True, force ticks of the x-axis and y-axis equal to each other.
                               [default: False]
        @linear_regression     If True, perform linear regression for x and y and plot a
                               regression line. If yerr is not None, perform the linear
                               regression incorporating the error into the standard chi^2
                               and plot a regression line with a 1-sigma allowed region.
                               [default: False]
        @reference_line        Draw a reference line. If reference_line == 'one-to-one', x=y
                               is drawn. If reference_line == 'zero', y=0 is drawn.
                               A user-specific function can be used by passing an object which
                               has an attribute '__call__' and returns a 1-d Numpy array.
        @returns               a matplotlib.figure.Figure object
        """
        if per_ccd_stat:
            if z_field is None:
                z = None
                x, y, yerr = self.getStatisticsPerCCD(array['CCD'], array[x_field],
                                                      array[y_field], yerr=array[yerr_field],
                                                      stat=per_ccd_stat)
                self.data = numpy.rec.fromarrays([list(set(array['CCD'])), x,
                                                  y, yerr],
                                                 names=['ccd',
                                                        x_field,
                                                        y_field,
                                                        yerr_field])
            else:
                x, y, yerr, z = self.getStatisticsPerCCD(array['CCD'], array[x_field],
                                                      array[y_field], yerr=array[yerr_field],
                                                      z=array[z_field], stat=per_ccd_stat)
                self.data = numpy.rec.fromarrays([list(set(array['CCD'])), x,
                                                  y, yerr, zz],
                                                 names=['ccd',
                                                        x_field,
                                                        y_field,
                                                        yerr_field,
                                                        z_field])
        else:
            if z_field is None:
                z = None
                x, y, yerr = array[x_field], array[y_field], array[yerr_field]
                self.data = numpy.rec.fromarrays([x, y, yerr],
                                                 names=[x_field,
                                                        y_field,
                                                        yerr_field])
            else:
                x, y, yerr, z = array[x_field], array[y_field], array[yerr_field], array[z_field]
                self.data = numpy.rec.fromarrays([x, y, yerr, z],
                                                 names=[x_field,
                                                        y_field,
                                                        yerr_field,
                                                        z_field])
        y = y-x if residual else y
        return self.scatterPlot(x, y, yerr, z,
                                xlabel=xlabel, ylabel=ylabel,
                                color=color, lim=lim, equal_axis=False,
                                linear_regression=True, reference_line=reference_line)

    def getData(self):
        """
        Returns data used for scatter plot.
        @returns stile_utils.FormatArray object
        """

        return self.data

    def scatterPlot(self, x, y, yerr=None, z=None, xlabel=None, ylabel=None, zlabel=None, color="",
                    lim=None, equal_axis=False, linear_regression=False, reference_line=None):
        """
        Draw a scatter plot and return a `matplotlib.figure.Figure` object.
        This method has a bunch of options for controlling appearance of a plot, which is
        explained below. To implement a child class of ScatterPlotSysTest, call scatterPlot within
        __call__ of the child class and return `matplotlib.figure.Figure` that scatterPlot returns.
        @param x               The tuple, list, or NumPy array for x-axis.
        @param y               The tuple, list, or NumPy array for y-axis.
        @param yerr            The tuple, list, or Numpy array for error of the y values.
                               [default: None, meaning do not plot an error]
        @param z               The tuple, list, or Numpy array for an additional quantitiy
                               which appears as colors of scattered points.
                               [default: None, meaning there is no additional quantity]
        @param xlabel          The label of x-axis.
                               [default: None, meaning do not show a label of x-axis]
        @param ylabel          The label of y-axis.
                               [default: None, meaning do not show a label of y-axis]
        @param zlabel          The label of z values which appears at the side of color bar.
                               [default: None, meaning do not show a label of z values]
        @param color           The color of scattered points. This color is also applied to linear
                               regression if argument `linear_regression` is True. This parameter is
                               ignored when z is not None. In this case, the color of linear
                               regression is set to blue.
                               [default: None, meaning follow a matplotlib's default color]
        @param lim             The limit of axis. This can be specified explicitly by
                               using tuples such as ((xmin, xmax), (ymin, ymax)).
                               If one passes float p, it calculate p%-percentile around median
                               for each of x-axis and y-axis.
                               [default: None, meaning do not set any limits]
        @equal_axis            If True, force ticks of x-axis and y-axis equal to each other.
                               [default: False]
        @linear_regression     If True, perform linear regression for x and y and plot a regression
                               line. If yerr is not None, perform the linear regression with
                               incorporating the error into the standard chi^2 and plot
                               a regression line with a 1-sigma allowed region.
                               [default: False]
        @reference_line        Draw a reference line. If reference_line == 'one-to-one', x=y is
                               drawn. If reference_line == 'zero', y=0 id drawn. A user-specific
                               function can be used by passing an object which has an attribute
                               '__call__' and returns a 1-d Numpy array.
        @returns                a matplotlib.figure.Figure object
        """
        fig = plt.figure()
        ax = fig.add_subplot(1, 1, 1)

        # mask data with nan. Emit a warning if an array has nan in it.
        x_isnan = numpy.isnan(x)
        y_isnan = numpy.isnan(y)
        import warnings
        if numpy.sum(x_isnan) != 0:
            warnings.warn('There are %s nans in x, out of %s.' % (numpy.sum(x_isnan), len(x_isnan)))
        if numpy.sum(y_isnan) != 0:
            warnings.warn('There are %s nans in y, out of %s.' % (numpy.sum(y_isnan), len(y_isnan)))
        sel = numpy.logical_and(numpy.invert(x_isnan), numpy.invert(y_isnan))
        if yerr is not None:
            yerr_isnan = numpy.isnan(yerr)
            if numpy.sum(yerr_isnan) != 0:
                warnings.warn('There are %s nans in yerr, out of %s.'
                             % (numpy.sum(yerr_isnan), len(yerr_isnan)))
            sel = numpy.logical_and(sel, numpy.invert(yerr_isnan))
        if z is not None:
            z_isnan = numpy.isnan(z)
            if numpy.sum(z_isnan) != 0:
                warnings.warn('There are %s nans in z, out of %s.'
                             % (numpy.sum(z_isnan), len(z_isnan)))
            sel = numpy.logical_and(sel, numpy.invert(z_isnan))
        x = x[sel]
        y = y[sel]
        yerr = yerr[sel] if yerr is not None else None
        z = z[sel] if z is not None else None

        # load axis limits if argument lim is ((xmin, xmax), (ymin, ymax))
        if isinstance(lim, tuple):
            xlim = lim[0]
            ylim = lim[1]

        # calculate n-sigma limits around mean if lim is float
        elif isinstance(lim, float):
            p = lim
            xlim = (numpy.percentile(x, 50.-0.5*p), numpy.percentile(x, 50.+0.5*p))
            ylim = (numpy.percentile(y, 50.-0.5*p), numpy.percentile(y, 50.+0.5*p))
        # in other cases (except for the default value None), raise an exception
        elif lim is not None:
            raise TypeError('lim should be ((xmin, xmax), (ymin, ymax)) or'
                            '`float` to indicate p%-percentile around median.')
        else:
            # Even if lim = None, we want to set limits. Limits set by matplotlib looks uneven
            # probably because it seems to pick round numbers for the endpoints (eg -0.2 and 0.2).
            xlim = (numpy.min(x)-0.05*(numpy.max(x)-numpy.min(x)),
                    numpy.max(x)+0.05*(numpy.max(x)-numpy.min(x)))
            # We apply the same thing to y. However, when y has error, setting the limit may cut out
            # error, so we just leave it.
            if yerr is None:
                ylim = (numpy.min(y)-0.05*(numpy.max(y)-numpy.min(y)),
                        numpy.max(y)+0.05*(numpy.max(y)-numpy.min(y)))
            else:
                ylim = None

        # plot
        if z is None:
            if yerr is None:
                p = ax.plot(x, y, ".%s" % color)
            else:
                p = ax.errorbar(x, y, yerr, fmt=".%s" % color)
            # store color for latter use
            used_color = p[0].get_color()
        else:
            if yerr is not None:
                plt.errorbar(x, y, yerr=yerr, linestyle="None", color="k", zorder=0)
            plt.scatter(x, y, c=z, zorder=1)
            cb = plt.colorbar()
            used_color = "b"

        # make axes ticks equal to each other if specified
        if equal_axis:
            ax.axis("equal")

        # set axis limits if specified
        if xlim is not None:
            ax.set_xlim(*xlim)
        if ylim is not None:
            ax.set_ylim(*ylim)

        # set up x value for linear regression or a reference line
        if linear_regression or reference_line is not None:
            # set x limits of a regression line.
            # If equal_axis is False, just use x limits set to axis.
            if not equal_axis:
                xlimtmp = ax.get_xlim()
            # If equal_axis is True, x limits may not reflect an actual limit of a plot,e.g., if
            # y limits are wider than x limits, an actual limit along the x-axis becomes wider
            # than what we specified although a value tied to a matplotlib.axes object remains
            # the same, which can result in a regression line truncated in smaller range along
            # x-axis if we simply use ax.get_xlim() to the regression line. To avoid this,
            # take a wider range between x limits and y limits, and set this range to
            # the x limit of a regression line.
            else:
                d = numpy.max([ax.get_xlim()[1] - ax.get_xlim()[0],
                               ax.get_ylim()[1] - ax.get_ylim()[0]])
                xlimtmp = [numpy.average(x)-0.5*d, numpy.average(x)+0.5*d]
            xtmp = numpy.linspace(*xlimtmp)

        # perform linear regression if specified
        if linear_regression:
            if yerr is None:
                m, c = self.linearRegression(x, y)
                ax.plot(xtmp, m*xtmp+c, "--%s" % used_color)
            else:
                m, c, cov_m, cov_c, cov_mc = self.linearRegression(x, y, err=yerr)
                ax.plot(xtmp, m*xtmp+c, "--%s" % used_color)
                y = m*xtmp+c
                # calculate yerr using the covariance
                yerr = numpy.sqrt(xtmp**2*cov_m + 2.*xtmp*cov_mc + cov_c)
                ax.fill_between(xtmp, y-yerr, y+yerr, facecolor=used_color,
                                edgecolor=used_color, alpha=0.5)
                ax.annotate(r"$m=%.4f\pm%.4f$" %(m, numpy.sqrt(cov_m))+"\n"+
                            r"$c=%.4f\pm%.4f$" %(c, numpy.sqrt(cov_c)), xy=(0.75, 0.05),
                            xycoords='axes fraction')

        # draw a reference line
        if reference_line is not None:
            if isinstance(reference_line, str):
                if reference_line == "one-to-one":
                    ax.plot(xtmp, xtmp, "--k")
                elif reference_line == "zero":
                    ax.plot(xtmp, numpy.zeros(xtmp.shape), "--k")
            elif hasattr(reference_line, '__call__'):
                y = reference_line(xtmp)
                if len(numpy.array(y).shape) != 1 or len(y) != len(xtmp):
                    raise TypeError('an object for reference_line should return a 1-d array whose'
                                    'size is the same as input')
                ax.plot(xtmp, y, "--k")
            else:
                raise TypeError("reference_line should be str 'one-to-one' or 'zero',"
                                "or an object which has atttibute '__call__'.")

        # set axis labels if specified
        if xlabel is not None:
            ax.set_xlabel(xlabel)
        if ylabel is not None:
            ax.set_ylabel(ylabel)
        if zlabel is not None:
            cb.set_label(zlabel)

        fig.tight_layout()

        return fig

    def linearRegression(self, x, y, err=None):
        """
        Perform linear regression (y=mx+c). If error is given, it returns covariance.
        @param x               NumPy array for x.
        @param y               NumPy array for y.
        @param err             Numpy array for y error.
                               [default: None, meaning do not consider y error]
        @returns               m, c. If err is not None, m, c, cov_m, cov_c, cov_mc.
        """

        e = numpy.ones(x.shape) if err is None else err
        S = numpy.sum(1./e**2)
        Sx = numpy.sum(x/e**2)
        Sy = numpy.sum(y/e**2)
        Sxx = numpy.sum(x**2/e**2)
        Sxy = numpy.sum(x*y/e**2)
        Delta = S*Sxx - Sx**2
        m = (S*Sxy-Sx*Sy)/Delta
        c = (Sxx*Sy-Sx*Sxy)/Delta
        if err is None:
            return m, c
        else:
            cov_m = S/Delta
            cov_c = Sxx/Delta
            cov_mc = -Sx/Delta
            return m, c, cov_m, cov_c, cov_mc

    def getStatisticsPerCCD(self, ccds, x, y, yerr=None, z=None, stat="median"):
        """
        Calculate median or mean for x and y (and z if specified) for each ccd.
        @param ccds       NumPy array for ccds, an array in which each element indicates
                          ccd id of each data point.
        @param x          NumPy array for x.
        @param y          NumPy array for y.
        @param yerr       Numpy array for y error.
                          [default: None, meaning do not consider y error]
        @param z          NumPy array for z.
                          [default: None, meaning do not statistics for z]
        @returns          x_ave, y_ave, y_ave_std.
        """
        if stat == "mean":
            x_ave = numpy.array([numpy.average(x[ccds == ccd])
                                 for ccd in set(ccds)])
            if yerr is None:
                y_ave = numpy.array([numpy.average(y[ccds == ccd])
                                     for ccd in set(ccds)])
                y_ave_std = numpy.array([numpy.std(y[ccds == ccd])/
                                         numpy.sqrt(len(y[ccds == ccd]))
                                         for ccd in set(ccds)])
            # calculate y and its std under the inverse variance weight if yerr is given
            else:
                y_ave = numpy.array([numpy.sum(y[ccds == ccd]/
                                               yerr[ccds == ccd]**2)/
                                     numpy.sum(1./yerr[ccds == ccd]**2)
                                     for ccd in set(ccds)])
                y_ave_std = numpy.array([numpy.sqrt(1./numpy.sum(1./yerr[ccds == ccd]**2
                                                                 ))
                                         for ccd in set(ccds)])
            if z is not None:
                z_ave = numpy.array([numpy.average(z[ccds == ccd])
                                     for ccd in set(ccds)])
                return x_ave, y_ave, y_ave_std, z_ave
            else:
                return x_ave, y_ave, y_ave_std
        elif stat == "median":
            x_med = numpy.array([numpy.median(x[ccds == ccd])
                                 for ccd in set(ccds)])
            y_med = numpy.array([numpy.median(y[ccds == ccd])
                                 for ccd in set(ccds)])
            y_med_std = numpy.array([numpy.sqrt(numpy.pi/2.)*numpy.std(y[ccds == ccd])
                                     /numpy.sqrt(len(y[ccds == ccd]))
                                     for ccd in set(ccds)])
            if z is not None:
                z_med = numpy.array([numpy.median(z[ccds == ccd])
                                     for ccd in set(ccds)])
                return x_med, y_med, y_med_std, z_med
            else:
                return x_med, y_med, y_med_std
        else:
            raise ValueError('stat should be mean or median.')

<<<<<<< HEAD
class ScatterPlotStarVsPSFG1SysTest(BaseScatterPlotSysTest):
=======

class ScatterPlotStarVsPSFG1SysTest(ScatterPlotSysTest):
>>>>>>> c5047107
    short_name = 'scatterplot_star_vs_psf_g1'
    long_name = 'Make a scatter plot of star g1 vs psf g1'
    objects_list = ['star PSF']
    required_quantities = [('g1', 'g1_err', 'psf_g1')]

    def __call__(self, array, per_ccd_stat=None, color='', lim=None):
        return super(ScatterPlotStarVsPSFG1SysTest,
                     self).__call__(array, 'psf_g1', 'g1', 'g1_err', residual=False,
                                    per_ccd_stat=per_ccd_stat, xlabel=r'$g^{\rm PSF}_1$',
                                    ylabel=r'$g^{\rm star}_1$', color=color, lim=lim,
                                    equal_axis=False, linear_regression=True,
                                    reference_line='one-to-one')


class ScatterPlotStarVsPSFG2SysTest(BaseScatterPlotSysTest):
    short_name = 'scatterplot_star_vs_psf_g2'
    long_name = 'Make a scatter plot of star g2 vs psf g2'
    objects_list = ['star PSF']
    required_quantities = [('g2', 'g2_err', 'psf_g2')]

    def __call__(self, array, per_ccd_stat=None, color='', lim=None):
        return super(ScatterPlotStarVsPSFG2SysTest,
                     self).__call__(array, 'psf_g2', 'g2', 'g2_err', residual=False,
                                    per_ccd_stat=per_ccd_stat, xlabel=r'$g^{\rm PSF}_2$',
                                    ylabel=r'$g^{\rm star}_2$', color=color, lim=lim,
                                    equal_axis=False, linear_regression=True,
                                    reference_line='one-to-one')


class ScatterPlotStarVsPSFSigmaSysTest(BaseScatterPlotSysTest):
    short_name = 'scatterplot_star_vs_psf_sigma'
    long_name = 'Make a scatter plot of star sigma vs psf sigma'
    objects_list = ['star PSF']
    required_quantities = [('sigma', 'sigma_err', 'psf_sigma')]

    def __call__(self, array, per_ccd_stat=None, color='', lim=None):
        return super(ScatterPlotStarVsPSFSigmaSysTest,
                     self).__call__(array, 'psf_sigma', 'sigma', 'sigma_err', residual=False,
                                    per_ccd_stat=per_ccd_stat,
                                    xlabel=r'$\sigma^{\rm PSF}$ [arcsec]',
                                    ylabel=r'$\sigma^{\rm star}$ [arcsec]',
                                    color=color, lim=lim, equal_axis=False,
                                    linear_regression=True, reference_line='one-to-one')


class ScatterPlotResidualVsPSFG1SysTest(BaseScatterPlotSysTest):
    short_name = 'scatterplot_residual_vs_psf_g1'
    long_name = 'Make a scatter plot of residual g1 vs psf g1'
    objects_list = ['star PSF']
    required_quantities = [('g1', 'g1_err', 'psf_g1')]

    def __call__(self, array, per_ccd_stat=None, color='', lim=None):
        return super(ScatterPlotResidualVsPSFG1SysTest,
                     self).__call__(array, 'psf_g1', 'g1', 'g1_err', residual=True,
                                    per_ccd_stat=per_ccd_stat, xlabel=r'$g^{\rm PSF}_1$',
                                    ylabel=r'$g^{\rm star}_1 - g^{\rm PSF}_1$',
                                    color=color, lim=lim, equal_axis=False,
                                    linear_regression=True, reference_line='zero')


class ScatterPlotResidualVsPSFG2SysTest(BaseScatterPlotSysTest):
    short_name = 'scatterplot_residual_vs_psf_g2'
    long_name = 'Make a scatter plot of residual g2 vs psf g2'
    objects_list = ['star PSF']
    required_quantities = [('g2', 'g2_err', 'psf_g2')]

    def __call__(self, array, per_ccd_stat=None, color='', lim=None):
        return super(ScatterPlotResidualVsPSFG2SysTest,
                     self).__call__(array, 'psf_g2', 'g2', 'g2_err', residual=True,
                                    per_ccd_stat=per_ccd_stat, xlabel=r'$g^{\rm PSF}_2$',
                                    ylabel=r'$g^{\rm star}_2 - g^{\rm PSF}_2$',
                                    color=color, lim=lim, equal_axis=False,
                                    linear_regression=True, reference_line='zero')


class ScatterPlotResidualVsPSFSigmaSysTest(BaseScatterPlotSysTest):
    short_name = 'scatterplot_residual_vs_psf_sigma'
    long_name = 'Make a scatter plot of residual sigma vs psf sigma'
    objects_list = ['star PSF']
    required_quantities = [('sigma', 'sigma_err', 'psf_sigma')]

    def __call__(self, array, per_ccd_stat=None, color='', lim=None):
        return super(ScatterPlotResidualVsPSFSigmaSysTest,
                     self).__call__(array, 'psf_sigma', 'sigma', 'sigma_err', residual=True,
                                    per_ccd_stat=per_ccd_stat,
                                    xlabel=r'$\sigma^{\rm PSF}$ [arcsec]',
                                    ylabel=r'$\sigma^{\rm star} - \sigma^{\rm PSF}$ [arcsec]',
                                    color=color, lim=lim, equal_axis=False,
                                    linear_regression=True, reference_line='zero')


class ScatterPlotResidualSigmaVsPSFMagSysTest(ScatterPlotSysTest):
    short_name = 'scatterplot_residual_sigma_vs_psf_magnitude'
    long_name = 'Make a scatter plot of residual sigma vs PSF magnitude'
    objects_list = ['star PSF']
    required_quantities = [('sigma', 'sigma_err', 'psf_sigma', 'mag_inst')]

    def __call__(self, array, per_ccd_stat='None', color='', lim=None):
        self.per_ccd_stat = None if per_ccd_stat == 'None' else per_ccd_stat
        import numpy.lib.recfunctions
        use_array = numpy.copy(array)
        use_array = numpy.lib.recfunctions.append_fields(use_array, 'sigma_residual_frac',
                                                         (use_array['sigma'] -
                                                          use_array['psf_sigma'])
                                                         /use_array['psf_sigma'])
        use_array = numpy.lib.recfunctions.append_fields(use_array, 'sigma_residual_frac_err',
                                                         use_array['sigma_err']
                                                         /use_array['psf_sigma'])
        return super(ScatterPlotResidualSigmaVsPSFMagSysTest,
                     self).__call__(use_array, 'mag_inst', 'sigma_residual_frac',
                                    'sigma_residual_frac_err', residual=False,
                                    per_ccd_stat=self.per_ccd_stat,
                                    xlabel=r'Instrumental PSF magnitude',
                                    ylabel=
                                    r'$(\sigma^{\rm star} - \sigma^{\rm PSF})/\sigma^{\rm PSF}$',
                                    color=color, lim=lim, equal_axis=False,
                                    linear_regression=True, reference_line='zero')<|MERGE_RESOLUTION|>--- conflicted
+++ resolved
@@ -990,12 +990,8 @@
     def getData(self):
         return self.data
 
-<<<<<<< HEAD
+
 class WhiskerPlotStarSysTest(BaseWhiskerPlotSysTest):
-=======
-
-class WhiskerPlotStarSysTest(WhiskerPlotSysTest):
->>>>>>> c5047107
     short_name = 'whiskerplot_star'
     long_name = 'Make a Whisker plot of stars'
     objects_list = ['star PSF']
@@ -1029,22 +1025,13 @@
             fields = list(self.required_quantities[0])
         self.data = numpy.rec.fromarrays([array[field] for field in fields], names=fields)
         return self.whiskerPlot(array['x'], array['y'], array['psf_g1'], array['psf_g2'],
-<<<<<<< HEAD
-                                array['psf_sigma'], linewidth = linewidth, scale = scale,
-                                figsize = figsize, xlabel = r'$x$ [pixel]', ylabel = r'$y$ [pixel]',
-                                size_label = r'$\sigma$ [pixel]', 
-                                xlim = xlim, ylim = ylim, equal_axis = True)
-    
-class WhiskerPlotResidualSysTest(BaseWhiskerPlotSysTest):
-=======
                                 array['psf_sigma'], linewidth=linewidth, scale=scale,
                                 figsize=figsize, xlabel=r'$x$ [pixel]', ylabel=r'$y$ [pixel]',
                                 size_label=r'$\sigma$ [pixel]',
                                 xlim=xlim, ylim=ylim, equal_axis=True)
 
 
-class WhiskerPlotResidualSysTest(WhiskerPlotSysTest):
->>>>>>> c5047107
+class WhiskerPlotResidualSysTest(BaseWhiskerPlotSysTest):
     short_name = 'whiskerplot_residual'
     long_name = 'Make a Whisker plot of residuals'
     objects_list = ['star PSF']
@@ -1102,17 +1089,10 @@
 class BaseScatterPlotSysTest(SysTest):
     short_name = 'scatterplot'
     """
-<<<<<<< HEAD
-    A base class for Stile systematics tests that generate scatter plots. This implements the class 
+    A base class for Stile systematics tests that generate scatter plots. This implements the class
     method scatterPlot. Every child class of BaseScatterPlotSysTest should use
     BaseScatterPlotSysTest.scatterPlot through __call__. See the docstring for
     BaseScatterPlotSysTest.scatterPlot for information on how to write further tests using it.
-=======
-    A base class for Stile systematics tests that generate scatter plots. This implements the class
-    method scatterPlot. Every child class of ScatterPlotSysTest should use
-    ScatterPlotSysTest.scatterPlot through __call__. See the docstring for
-    ScatterPlotSysTest.scatterPlot for information on how to write further tests using it.
->>>>>>> c5047107
     """
 
     def __call__(self, array, x_field, y_field, yerr_field, z_field=None, residual=False,
@@ -1487,12 +1467,8 @@
         else:
             raise ValueError('stat should be mean or median.')
 
-<<<<<<< HEAD
+
 class ScatterPlotStarVsPSFG1SysTest(BaseScatterPlotSysTest):
-=======
-
-class ScatterPlotStarVsPSFG1SysTest(ScatterPlotSysTest):
->>>>>>> c5047107
     short_name = 'scatterplot_star_vs_psf_g1'
     long_name = 'Make a scatter plot of star g1 vs psf g1'
     objects_list = ['star PSF']
