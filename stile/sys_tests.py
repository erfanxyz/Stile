"""
Contains the class definitions of the Stile systematics tests.
"""
import numpy
import stile
import stile_utils
try:
    import treecorr
    from treecorr.corr2 import corr2_valid_params
    has_treecorr = True
except ImportError:
    has_treecorr = False
    import warnings
    warnings.warn("treecorr package cannot be imported. You may "+
                  "wish to install it if you would like to use the correlation functions within "+
                  "Stile.")

try:
    import matplotlib
    # We should decide which backend to use (this line allows running matplotlib even on sessions
    # without properly defined displays, eg through PBS)
    matplotlib.use('Agg')
    import matplotlib.pyplot as plt
    has_matplotlib = True
except ImportError:
    has_matplotlib = False

class PlotNone(object):
    """
    An empty class with a ``.savefig()`` method that does nothing, for code automation purposes.
    """
    def savefig(self, filename):
        pass

class SysTest(object):
    """
    A SysTest is a lensing systematics test of some sort.  It should define the following
    attributes:

        * ``short_name``: a string that can be used in filenames to denote this systematics test
        * ``long_name``: a string to denote this systematics test within program text outputs
        * ``objects_list``: a list of objects that the test should operate on.  We expect these
            objects to be from the list:
            [``'galaxy', 'star',``    # all such objects,
             ``'galaxy lens',``       # only galaxies to be used as lenses in galaxy-galaxy lensing,
             ``'star PSF',``          # stars used in PSF determination,
             ``'star bright',``       # especially bright stars,
             ``'galaxy random',``     # random catalogs with the same spatial distribution as the
             ``'star random'] ``      # 'galaxy' or 'star' samples.
        * ``required_quantities``: a list of tuples.  Each tuple is the list of fields/quantities
            that should be given for the corresponding object from the objects_list.  We expect the
            quantities to be from the list:
            [``'ra', 'dec',``         # Position on the sky
             ``'x', 'y',``            # Position in CCD/detector coords (or any flat projection)
             ``'g1', 'g1_err',``      # Two components of shear and their errors
             ``'g2', 'g2_err',``
             ``'sigma', 'sigma_err',``# Object size and its error
             ``'w',``                 # Per-object weight
             ``'psf_g1', 'psf_g2',``  # PSF shear and size at the object location
             ``'psf_sigma'``]

    It should define the following methods:
        * ``__call__(self, data, data2=None, random=None, random2=None, config=None, **kwargs)``:
            Run a test on a set of data, or a test involving two data sets ``data`` and ``data2``,
            with optional corresponding randoms ``random`` and ``random2``.  Keyword args can be in
            a dict passed to ``config`` or as explicit kwargs.  Explicit kwargs should override
            ``config`` arguments.
    """
    short_name = ''
    long_name = ''
    def __init__(self):
        pass
    def __call__(self):
        raise NotImplementedError()
    def plot(self, results):
        """
        If the results returned from the ``__call__()`` function of this class have a ``.savefig()``
        method, return that object.  Otherwise, return an object with a ``.savefig()`` method that
        doesn't do anything.  ``plot()`` should be overridden by child classes to actually generate
        plots if desired.
        """
        if hasattr(results, 'savefig'):
            return results
        else:
            return PlotNone()

class PlotDetails(object):
    """
    A container class to hold details about field names, titles for legends, and y-axis labels for
    plots of correlation functions.
    """
    def __init__(self, t_field=None, t_title=None, x_field=None, x_title=None,
                 t_im_field=None, t_im_title=None, x_im_field=None, x_im_title=None,
                 datarandom_t_field=None, datarandom_t_title=None,
                 datarandom_x_field=None, datarandom_x_title=None,
                 sigma_field=None, y_title=None):
        self.t_field = t_field  # Field of t-mode/+-mode shear correlation functions
        self.t_title = t_title  # Legend title for previous line
        self.x_field = x_field  # Field of b-mode/x-mode shear correlation functions
        self.x_title = x_title  # Legend title for previous line
        self.t_im_field = t_im_field  # Imaginary part of t-mode/+-mode
        self.t_im_title = t_im_title  # Legend title for previous line
        self.x_im_field = x_im_field  # Imaginary part of b-mode/x-mode
        self.x_im_title = x_im_title  # Legend title for previous line
        self.datarandom_t_field = datarandom_t_field  # If data or randoms are available separately,
                                                      # this +'d' or +'r' is the t-mode field name
        self.datarandom_t_title = datarandom_t_title  # Legend title for previous line
        self.datarandom_x_field = datarandom_x_field  # As above, for b-mode
        self.datarandom_x_title = datarandom_x_title  # Legend title for previous line
        self.sigma_field = sigma_field  # 1-sigma error bar field
        self.y_title = y_title  # y-axis label

if has_treecorr and treecorr.version < '3.1':
    treecorr_func_dict = {'gg': treecorr.G2Correlation,
                          'm2': treecorr.G2Correlation,
                          'ng': treecorr.NGCorrelation,
                          'nm': treecorr.NGCorrelation,
                          'norm': treecorr.NGCorrelation,
                          'nn': treecorr.N2Correlation,
                          'kk': treecorr.K2Correlation,
                          'nk': treecorr.NKCorrelation,
                          'kg': treecorr.KGCorrelation}
elif has_treecorr:
    treecorr_func_dict = {'gg': treecorr.GGCorrelation,
                          'm2': treecorr.GGCorrelation,
                          'ng': treecorr.NGCorrelation,
                          'nm': treecorr.NGCorrelation,
                          'norm': treecorr.NGCorrelation,
                          'nn': treecorr.NNCorrelation,
                          'kk': treecorr.KKCorrelation,
                          'nk': treecorr.NKCorrelation,
                          'kg': treecorr.KGCorrelation}

def CorrelationFunctionSysTest(type=None):
    """
    Initialize an instance of a BaseCorrelationFunctionSysTest type, based on the 'type' kwarg 
    given.  Options are:
        - GalaxyShear: tangential and cross shear of 'galaxy' type objects around 'galaxy lens' 
          type objects (point-shear correlation function)
        - BrightStarShear: tangential and cross shear of 'galaxy' type objects around 'star bright'
          type objects (point-shear)
<<<<<<< HEAD
        - StarXGalaxyShear: shear-shear cross correlation of 'galaxy' and 'star' type objects
          (shear-shear)
=======
>>>>>>> 5fac3c6b
        - StarXGalaxyDensity: number density of 'galaxy' objects around 'star' objects (point-point)
        - StarXGalaxyShear: shear-shear cross correlation of 'galaxy' and 'star' type objects 
          (shear-shear)
        - StarXStarShear: autocorrelation of the shapes of 'star' type objects (shear-shear)
        - StarXStarSize: autocorrelation of the size residuals for 'star' type objects relative to
          PSF sizes (scalar-scalar)
        - GalaxyDensityCorrelation: position autocorrelation of 'galaxy' type objects (point-point)
        - StarDensityCorrelation: position autocorrelation of 'star' type objects (point-point)
        - Rho1: rho1 statistics (autocorrelation of residual star shapes, shear-shear)
        - None: an empty BaseCorrelationFunctionSysTest class instance, which can be used for 
          multiple types of correlation functions.  See the documentation for 
          BaseCorrelationFunctionSysTest for more details.  Note that this type has a 
          slightly different call signature than the other methods (with the correlation function
          type given as the first argument) and that it lacks many of the convenience variables the
          other CorrelationFunctions have, such as self.objects_list and self.required_quantities.

    These produce different estimators depending on the type.  Point-point estimates by default use
    the Landy-Szalay estimator:
        xi = (DD-2DR+RR)/RR
    and must include a random catalog.
    
    All shears in the following descriptions are the complex form in the frame aligned with the
    vector between the two points, that is, g = gamma_t + i*gamma_x. 
    
    Point-shear estimates are equivalent to average tangential shear, returned as real <gamma_t>
    and imaginary <gamma_x>.  If random catalogs are given, they are used as random lenses, and
    data*shear-random*shear is returned instead.
    
    Shear-shear correlation functions are xi_+ and xi_-.  Xi_+ is, nominally, g1 times g2*, and is
    given as both the real and imaginary components.  xi_+,im should be consistent with 0 to within
    noise. Xi_- on the other hand is g1 times g2 (not complex conjugate).  Similarly, xi_-,im should
    be 0.  (Note that g1 and g2 here are two *complex* shears g1_t + i*g1_x and g1_t+i*g2_x from the
    two catalogs, not the two components of a single shear in sky coordinates or chip frame.)
    
    Point-scalar (point-kappa) estimates are equivalent to <scalar>; scalar-shear estimates are
    equivalent to <scalar*Re(shear)> with a corresponding imaginary case; scalar-scalar estimates
    are <scalar1*scalar2>.  Random catalogs result in compensated estimators as in the point-shear
    case.  
    
    Aperture mass statistics of various kinds are also available via the
    BaseCorrelationFunctionSysTest class; as we do not implement those for any standard Stile tests,
    interested users are directed to the TreeCorr documentation for further information.
    """
    if type is None:
        return BaseCorrelationFunctionSysTest()
    elif type=='GalaxyShear':
        return GalaxyShearSysTest()
    elif type=='BrightStarShear':
        return BrightStarShearSysTest()
    elif type=='StarXGalaxyDensity':
        return StarXGalaxyDensitySysTest()
    elif type=='StarXGalaxyShear':
        return StarXGalaxyShearSysTest()
    elif type=='StarXStarShear':
        return StarXStarShearSysTest()
    elif type=='StarXStarSize':
        return StarXStarSizeSysTest()
    elif type=='GalaxyDensityCorrelation':
        return GalaxyDensityCorrelationSysTest()
    elif type=='StarDensityCorrelation':
        return StarDensityCorrelationSysTest()
    elif type=='Rho1':
        return Rho1SysTest()
    else:
        raise ValueError('Unknown correlation function type %s given to type kwarg'%type)
    
                          
class BaseCorrelationFunctionSysTest(SysTest):
    """
    A base class for the Stile systematics tests that use correlation functions. This implements the
    class method ``getCF()`` which runs a TreeCorr correlation function on a given set of data.
    Exact arguments to this method should be created by child classes of CorrelationFunctionSysTest;
    see the docstring for :func:`CorrelationFunctionSysTest.getCF` for information on how to write
    further tests using it.
    """
    short_name = 'corrfunc'
    # Set the details (such as field names and titles) for all the possible plots generated by
    # TreeCorr
    plot_details = [PlotDetails(t_field='omega', t_title='$\omega$',
                                sigma_field='sig_omega', y_title="$\omega$"),  # n2
        PlotDetails(t_field='<gamT>', t_title=r'$\langle \gamma_T \rangle$',
                    x_field='<gamX>', x_title=r'$\langle \gamma_X \rangle$',
                    datarandom_t_field='gamT_', datarandom_t_title='$\gamma_{T',
                    datarandom_x_field='gamX_', datarandom_x_title='$\gamma_{X',
                    sigma_field='sigma', y_title="$\gamma$"),  # ng
        PlotDetails(t_field='xi+', t_title=r'$\xi_+$', x_field='xi-', x_title=r'$\xi_-$',
                    t_im_field='xi+_im', t_im_title=r'$\xi_{+,im}$',
                    x_im_field='xi-_im', x_im_title=r'$\xi_{-,im}$',
                    sigma_field='sigma_xi', y_title=r"$\xi$"),  # gg
        PlotDetails(t_field='<kappa>', t_title=r'$\langle \kappa \rangle$',
                    datarandom_t_field='kappa_', datarandom_t_title='$kappa_{',
                    sigma_field='sigma', y_title="$\kappa$"),  # nk
        PlotDetails(t_field='xi', t_title=r'$\xi_{\mathrm{re}}$', sigma_field='sigma_xi', y_title=r"$\xi$"),  # k2
        PlotDetails(t_field='<kgamT>', t_title=r'$\langle \kappa \gamma_T\rangle$',
                    x_field='<kgamX>', x_title=r'$\langle \kappa \gamma_X\rangle$',
                    datarandom_t_field='kgamT_', datarandom_t_title=r'$\kappa \gamma_{T',
                    datarandom_x_field='kgamX_', datarandom_x_title=r'$\kappa \gamma_{X',
                    sigma_field='sigma', y_title="$\kappa\gamma$"),  # kg
        PlotDetails(t_field='<Map^2>', t_title=r'$\langle M_{ap}^2 \rangle$',
                    x_field='<Mx^2>', x_title=r'$\langle M_x^2\rangle$',
                    t_im_field='<MMx>(a)', t_im_title=r'$\langle MM_x \rangle(a)$',
                    x_im_field='<Mmx>(b)', x_im_title=r'$\langle MM_x \rangle(b)$',
                    sigma_field='sig_map', y_title="$M_{ap}^2$"),  # m2
        PlotDetails(t_field='<NMap>', t_title=r'$\langle NM_{ap} \rangle$',
                    x_field='<NMx>', x_title=r'$\langle NM_{x} \rangle$',
                    sigma_field='sig_nmap', y_title="$NM_{ap}$")  # nm or norm
        ]

    def makeCatalog(self, data, config=None, use_as_k=None, use_chip_coords=False):
        if data is None or isinstance(data, treecorr.Catalog):
            return data
        catalog_kwargs = {}
        fields = data.dtype.names
        if 'ra' in fields and 'dec' in fields:
            if not use_chip_coords:
                catalog_kwargs['ra'] = data['ra']
                catalog_kwargs['dec'] = data['dec']
            elif 'x' in fields and 'y' in fields:
                catalog_kwargs['x'] = data['x']
                catalog_kwargs['y'] = data['y']
            else:
                raise ValueError('Chip coordinates requested, but "x" and "y" fields not found '
                                 'in data')
        elif 'x' in fields and 'y' in fields:
            catalog_kwargs['x'] = data['x']
            catalog_kwargs['y'] = data['y']
        else:
            raise ValueError("Data must contain (ra,dec) or (x,y) in order to do correlation "
                             "function tests.")
        if 'g1' in fields and 'g2' in fields:
            catalog_kwargs['g1'] = data['g1']
            catalog_kwargs['g2'] = data['g2']
        if use_as_k:
            if use_as_k in fields:
                catalog_kwargs['k'] = data[use_as_k]
        elif 'k' in fields:
            catalog_kwargs['k'] = data['k']
        # Quirk of length-1 formatted arrays: the fields will be floats, not
        # arrays, which would break the Catalog init.
        try:
            len(data)
        except:
            if not hasattr(data, 'len') and isinstance(data, numpy.ndarray):
                for key in catalog_kwargs:
                    catalog_kwargs[key] = numpy.array([catalog_kwargs[key]])
        catalog_kwargs['config'] = config
        return treecorr.Catalog(**catalog_kwargs)

    def getCF(self, correlation_function_type, data, data2=None,
                    random=None, random2=None, use_as_k=None, use_chip_coords=False,
                    config=None, **kwargs):
        """
        Sets up and calls treecorr on the given set of data.

        The user needs to specify the type of correlation function requested.  The available types
        are:

            * ``nn``: a 2-point correlation function
            * ``ng``: a point-shear correlation function (eg galaxy-galaxy lensing)
            * ``gg``: a shear-shear correlation function (eg cosmic shear)
            * ``nk``: a point-scalar [such as convergence, hence k meaning "kappa"] correlation
                      function
            * ``kk``: a scalar-scalar correlation function
            * ``kg``: a scalar-shear correlation function
            * ``m2``: an aperture mass measurement
            * ``nm``: an <N aperture mass> measurement
            * ``norm``: ``nm`` properly normalized by the average values of n and aperture mass to
                    return something like a correlation coefficient.
        More details can be found in the Readme.md for TreeCorr.

        Additionally, for the ``'nn'``, ``'ng'``, ``'nk'``, ``'nm'`` and ``'norm'`` options, the
        user can pass a kwarg ``nn_statistic = 'compensated'`` or ``nn_statistic = 'true'`` (or
        similarly for ``'ng'`` and ``'nk'``; note that the ``'nm'`` type checks the
        ``'ng_statistic'`` kwarg and the ``'norm'`` type checks the ``'nn_statistic'`` kwarg!).  For
        ``'nn'`` and ``'norm'`` correlation functions, ``'compensated'`` is the Landy-Szalay
        estimator, while ``'simple'`` is just (data/random - 1).  For the other kinds,
        ``'compensated'`` means the random-shear or random-kappa correlation function is subtracted
        from the data correlation function,  while ``'simple'`` merely returns the data correlation
        function.  Again, the TreeCorr documentation contains more information.  The
        ``'*_statistic'`` kwarg will be ignored if it is passed for any other correlation function
        type.  The default is to use ``'compensated'`` if randoms are present and ``'simple'``
        otherwise.

        This function accepts all (self-consistent) sets of data, data2, random, and random2.
        Including ``"data2"`` and possibly ``"random2"`` will return a cross-correlation; otherwise
        the program returns an autocorrelation.  ``"Random"`` keys are necessary for the ``'nn'``
        form of the correlation function, and can be used (but are not necessary) for ``'ng'``,
        ``'nk'``, and ``'kg'``.

        :param stile_args:    The dict containing the parameters that control Stile's behavior
        :param correlation_function_type: The type of correlation function (``'nn', 'ng', 'gg',
                              'nk', 'k2', 'kg', 'm2', 'nm', 'norm'``) to request from
                              TreeCorr--see above.
        :param data:, data2, random, random2: NumPy arrays of data with fields using the field name
                              strings given in the ``stile.fieldNames`` dict.
        :param kwargs:        Any other TreeCorr parameters (will silently supercede anything in
                              ``stile_args``).
        :returns:             a numpy array of the TreeCorr outputs.
        """
        import tempfile
        import os

        if not correlation_function_type in treecorr_func_dict:
            raise ValueError('Unknown correlation function type: %s'%correlation_function_type)

        handle, output_file = tempfile.mkstemp()

        # First, pull out the TreeCorr-relevant parameters from the stile_args dict, and add
        # anything passed as a kwarg to that dict.
        if (random and len(random)) or (random2 and len(random2)):
            treecorr_kwargs[correlation_function_type+'_statistic'] = \
                treecorr_kwargs.get(correlation_function_type+'_statistic', 'compensated')
        treecorr_kwargs = stile.treecorr_utils.PickTreeCorrKeys(config)
        treecorr_kwargs.update(stile.treecorr_utils.PickTreeCorrKeys(kwargs))
        treecorr.config.check_config(treecorr_kwargs, corr2_valid_params)

        if data is None:
            raise ValueError('Must include a data array!')
        if correlation_function_type == 'nn':
            if random is None or ((data2 is not None or random2 is not None) and not
                                  (data2 is not None and random2 is not None)):
                raise ValueError('Incorrect data types for correlation function: must have '
                                   'data and random, and random2 if data2.')
        elif correlation_function_type in ['gg', 'm2', 'kk']:
            if random or random2:
                print "Warning: randoms ignored for this correlation function type"
        elif correlation_function_type in ['ng', 'nm', 'nk']:
            if data2 is None:
                raise ValueError('Must include data2 for this correlation function type')
            if random2 is not None:
                print "Warning: random2 ignored for this correlation function type"
        elif correlation_function_type == 'norm':
            if data2 is None:
                raise ValueError('Must include data2 for this correlation function type')
            if random is None:
                raise ValueError('Must include random for this correlation function type')
            if random2 is None:
                print "Warning: random2 ignored for this correlation function type"
        elif correlation_function_type == 'kg':
            if data2 is None:
                raise ValueError('Must include data2 for this correlation function type')
            if random is not None or random2 is not None:
                print "Warning: randoms ignored for this correlation function type"

        data = self.makeCatalog(data, config=treecorr_kwargs, use_as_k=use_as_k,
                                      use_chip_coords=use_chip_coords)
        data2 = self.makeCatalog(data2, config=treecorr_kwargs, use_as_k=use_as_k,
                                        use_chip_coords=use_chip_coords)
        random = self.makeCatalog(random, config=treecorr_kwargs, use_as_k=use_as_k,
                                          use_chip_coords=use_chip_coords)
        random2 = self.makeCatalog(random2, config=treecorr_kwargs, use_as_k=use_as_k,
                                            use_chip_coords=use_chip_coords)

        treecorr_kwargs[correlation_function_type+'_file_name'] = output_file

        func = treecorr_func_dict[correlation_function_type](treecorr_kwargs)
        func.process(data, data2)
        if correlation_function_type in ['ng', 'nm', 'nk']:
            comp_stat = {'ng': 'ng', 'nm': 'ng', 'nk': 'nk'}  # which _statistic kwarg to check
            if treecorr_kwargs.get(comp_stat[correlation_function_type]+'_statistic',
               self.compensateDefault(data, data2, random, random2)) == 'compensated':
                func_random = treecorr_func_dict[correlation_function_type](treecorr_kwargs)
                func_random.process(random, data2)
            else:
                func_random = None
        elif correlation_function_type == 'norm':
            func_gg = treecorr_func_dict['gg'](treecorr_kwargs)
            func_gg.process(data2)
            func_dd = treecorr_func_dict['nn'](treecorr_kwargs)
            func_dd.process(data)
            func_rr = treecorr_func_dict['nn'](treecorr_kwargs)
            func_rr.process(data)
            if treecorr_kwargs.get('nn_statistic',
               self.compensateDefault(data, data2, random, random2, both=True)) == 'compensated':
                func_dr = treecorr_func_dict['nn'](treecorr_kwargs)
                func_dr.process(data, random)
            else:
                func_dr = None
        elif correlation_function_type == 'nn':
            func_random = treecorr_func_dict[correlation_function_type](treecorr_kwargs)
            if len(random2):
                func_random.process(random, random2)
            else:
                func_random.process(random)
            if not len(data2):
                func_rr = treecorr_func_dict['nn'](treecorr_kwargs)
                func_rr.process(data, random)
                if treecorr_kwargs.get(['nn_statistic'],
                   self.compensateDefault(data, data2, random, random2, both=True)
                   ) == 'compensated':
                    func_dr = treecorr_func_dict['nn'](treecorr_kwargs)
                    func_dr.process(data, random)
                    func_rd = None
                else:
                    func_dr = None
                    func_rd = None
            else:
                func_rr = treecorr_func_dict['nn'](treecorr_kwargs)
                func_rr.process(random, random2)
                if treecorr_kwargs.get(['nn_statistic'],
                   self.compensateDefault(data, data2, random, random2, both=True)
                   ) == 'compensated':
                    func_dr = treecorr_func_dict['nn'](treecorr_kwargs)
                    func_dr.process(data, random2)
                    func_rd = treecorr_func_dict['nn'](treecorr_kwargs)
                    func_rd.process(random, data2)
        else:
            func_random = None
        if correlation_function_type == 'm2':
            func.writeMapSq(output_file)
        elif correlation_function_type == 'nm':
            func.writeNMap(output_file, func_random)
        elif correlation_function_type == 'norm':
            func.writeNorm(output_file, func_gg, func_dd, func_rr, func_dr, func_rg)
        elif correlation_function_type == 'nn':
            func.write(output_file, func_rr, func_dr, func_rd)
        elif func_random:
            func.write(output_file, func_random)
        else:
            func.write(output_file)
        results = stile.ReadTreeCorrResultsFile(output_file)
        os.close(handle)
        os.remove(output_file)
        names = results.dtype.names
        # Add the sep units to the column names of radial bins from TreeCorr outputs
        names = [n+' [%s]'%treecorr_kwargs['sep_units'] if 'R' in n else n for n in names]
        return results

    def compensateDefault(self, data, data2, random, random2, both=False):
        """
        Figure out if a compensated statistic can be used from the data present.  Keyword ``"both"``
        indicates that both data sets if present must have randoms; the default, False, means only
        the first data set must have a random.
        """
        if not random or (random and not len(random)):  # No random
            return 'simple'
        elif both and data2 and len(data2):  # Second data set exists and must have a random
            if random2 and len(random2):
                return 'compensated'
            else:
                return 'simple'
        else:  # There's a random, and we can ignore 'both' since this is an autocorrelation
            return 'compensated'

    def plot(self, data, colors=['r', 'b'], log_yscale=False,
                   plot_bmode=True, plot_data_only=True, plot_random_only=True):
        """
        Plot the data returned from a :class:`CorrelationFunctionSysTest` object.  This chooses some
        sensible defaults, but much of its behavior can be changed.

        :param data:       The data returned from a ``CorrelationFunctionSysTest``, as-is.
        :param colors:     A tuple of 2 colors, used for the first and second lines on any given
                           plot
        :param log_yscale: Whether to use a logarithmic y-scale [default: False]
        :param plot_bmode: Whether to plot the b-mode signal, if there is one [default: True]
        :param plot_data_only:   Whether to plot the data-only correlation functions, if present
                                 [default: True]
        :param plot_random_only: Whether to plot the random-only correlation functions, if present
                                 [default: True]
        :returns:          A matplotlib ``Figure`` which may be written to a file with
                           ``.savefig()``, if matplotlib can be imported; else None.
        """

        if not has_matplotlib:
            return None
        fields = data.dtype.names
        # Pick which radius measurement to use
        for t_r in ['<R>', 'R_nominal', 'R']:
            is_r = [t_r in f for f in fields]
            if any(is_r):
                indx = is_r.index(True)
                r = fields[indx]
                break
        else:
            raise ValueError('No radius parameter found in data')

        # Logarithmic x-axes have stupid default ranges: fix this.
        rstep = data[r][1]/data[r][0]
        xlim = [min(data[r])/rstep, max(data[r])*rstep]
        # Check what kind of data is in the array that .plot() received.
        for plot_details in self.plot_details:
            # Pick the one the data contains and use it; break before trying the others.
            if plot_details.t_field in fields:
                pd = plot_details
                break
        else:
            raise ValueError("No valid y-values found in data")
        if log_yscale:
            yscale = 'log'
        else:
            yscale = 'linear'
        fig = plt.figure()
        fig.subplots_adjust(hspace=0)  # no space between stacked plots
        plt.subplots(sharex=True)  # share x-axes
        # Figure out how many plots you'll need--never more than 3, so we just use a stacked column.
        if pd.datarandom_t_field:
            plot_data_only &= pd.datarandom_t_field+'d' in fields
            plot_random_only &= pd.datarandom_t_field+'r' in fields
        if plot_bmode and pd.x_field and pd.t_im_field:
            nrows = 2
        elif pd.datarandom_t_field:
            nrows = 1 + plot_data_only + plot_random_only
        else:
            nrows = 1
        # Plot the first thing
        curr_plot = 0
        ax = fig.add_subplot(nrows, 1, 1)
        ax.axhline(0, alpha=0.7, color='gray')
        ax.errorbar(data[r], data[pd.t_field], yerr=data[pd.sigma_field], color=colors[0],
                    label=pd.t_title)
        if pd.x_title and plot_bmode:
            ax.errorbar(data[r], data[pd.x_field], yerr=data[pd.sigma_field], color=colors[1],
                        label=pd.x_title)
        elif pd.t_im_title:  # Plot y and y_im if not plotting yb (else it goes on a separate plot)
            ax.errorbar(data[r], data[pd.t_im_field], yerr=data[pd.sigma_field], color=colors[1],
                        label=pd.t_im_title)
        ax.set_xscale('log')
        ax.set_yscale(yscale)
        ax.set_xlim(xlim)
        ax.set_ylabel(pd.y_title)
        ax.legend()
        if pd.x_field and plot_bmode and pd.t_im_field:
            # Both yb and y_im: plot (y, yb) on one plot and (y_im, yb_im) on the other.
            ax = fig.add_subplot(nrows, 1, 2)
            ax.axhline(0, alpha=0.7, color='gray')
            ax.errorbar(data[r], data[pd.t_im_field], yerr=data[pd.sigma_field], color=colors[0],
                        label=pd.t_im_title)
            ax.errorbar(data[r], data[pd.x_im_field], yerr=data[pd.sigma_field], color=colors[1],
                        label=pd.x_im_title)
            ax.set_xscale('log')
            ax.set_yscale(yscale)
            ax.set_xlim(xlim)
            ax.set_ylabel(pd.y_title)
            ax.legend()
        if plot_data_only and pd.datarandom_t_field:  # Plot the data-only measurements if requested
            curr_plot += 1
            ax = fig.add_subplot(nrows, 1, 2)
            ax.axhline(0, alpha=0.7, color='gray')
            ax.errorbar(data[r], data[pd.datarandom_t_field+'d'], yerr=data[pd.sigma_field],
                        color=colors[0], label=pd.datarandom_t_title+'d}$')
            if plot_bmode and pd.datarandom_x_field:
                ax.errorbar(data[r], data[pd.datarandom_x_field+'d'], yerr=data[pd.sigma_field],
                        color=colors[1], label=pd.datarandom_x_title+'d}$')
            ax.set_xscale('log')
            ax.set_yscale(yscale)
            ax.set_xlim(xlim)
            ax.set_ylabel(pd.y_title)
            ax.legend()
        # Plot the randoms-only measurements if requested
        if plot_random_only and pd.datarandom_t_field:
            ax = fig.add_subplot(nrows, 1, nrows)
            ax.axhline(0, alpha=0.7, color='gray')
            ax.errorbar(data[r], data[pd.datarandom_t_field+'r'], yerr=data[pd.sigma_field],
                        color=colors[0], label=pd.datarandom_t_title+'r}$')
            if plot_bmode and pd.datarandom_x_field:
                ax.errorbar(data[r], data[pd.datarandom_x_field+'r'], yerr=data[pd.sigma_field],
                        color=colors[1], label=pd.datarandom_x_title+'r}$')
            ax.set_xscale('log')
            ax.set_yscale(yscale)
            ax.set_xlim(xlim)
            ax.set_ylabel(pd.y_title)
            ax.legend()
        ax.set_xlabel(r)
        return fig

    def __call__(self, *args, **kwargs):
        return self.getCF(*args, **kwargs)
        

class GalaxyShearSysTest(BaseCorrelationFunctionSysTest):
    """
    Compute the tangential and cross shear around a set of real galaxies.
    """
    short_name = 'shear_around_galaxies'
    long_name = 'Shear of galaxies around real objects'
    objects_list = ['galaxy lens', 'galaxy']
    required_quantities = [('ra', 'dec'), ('ra', 'dec', 'g1', 'g2', 'w')]

    def __call__(self, data, data2=None, random=None, random2=None, config=None, **kwargs):
        return self.getCF('ng', data, data2, random, random2, config=config, **kwargs)

class BrightStarShearSysTest(BaseCorrelationFunctionSysTest):
    """
    Compute the tangential and cross shear around a set of bright stars.
    """
    short_name = 'shear_around_bright_stars'
    long_name = 'Shear of galaxies around bright stars'
    objects_list = ['star bright', 'galaxy']
    required_quantities = [('ra', 'dec'), ('ra', 'dec', 'g1', 'g2', 'w')]

    def __call__(self, data, data2=None, random=None, random2=None, config=None, **kwargs):
        return self.getCF('ng', data, data2, random, random2, config=config, **kwargs)

class StarXGalaxyDensitySysTest(BaseCorrelationFunctionSysTest):
    """
    Compute the number density of galaxies around stars.
    """
    short_name = 'star_x_galaxy_density'
    long_name = 'Density of galaxies around stars'
    objects_list = ['star', 'galaxy', 'star random', 'galaxy random']
    required_quantities = [('ra', 'dec'), ('ra', 'dec'), ('ra', 'dec'), ('ra', 'dec')]

    def __call__(self, data, data2=None, random=None, random2=None, config=None, **kwargs):
        return self.getCF('nn', data, data2, random, random2, config=config, **kwargs)

class StarXGalaxyShearSysTest(BaseCorrelationFunctionSysTest):
    """
    Compute the cross-correlation of galaxy and star shapes.
    """
    short_name = 'star_x_galaxy_shear'
    long_name = 'Cross-correlation of galaxy and star shapes'
    objects_list = ['star', 'galaxy']
    required_quantities = [('ra', 'dec', 'g1', 'g2', 'w'), ('ra', 'dec', 'g1', 'g2', 'w')]

    def __call__(self, data, data2=None, random=None, random2=None, config=None, **kwargs):
        return self.getCF('gg', data, data2, random, random2, config=config, **kwargs)

class StarXStarShearSysTest(BaseCorrelationFunctionSysTest):
    """
    Compute the auto-correlation of star shapes.
    """
    short_name = 'star_x_star_shear'
    long_name = 'Auto-correlation of star shapes'
    objects_list = ['star']
    required_quantities = [('ra', 'dec', 'g1', 'g2', 'w')]

    def __call__(self, data, data2=None, random=None, random2=None, config=None, **kwargs):
        return self.getCF('gg', data, data2, random, random2, config=config, **kwargs)

class StarXStarSizeResidualSysTest(BaseCorrelationFunctionSysTest):
    """
    Compute the auto correlation of star-PSF size residuals.
    """
    short_name = 'star_x_star_size_residual'
    long_name = 'Auto-correlation of residual star sizes'
    objects_list = ['star PSF']
    required_quantities = [('ra', 'dec', 'sigma', 'psf_sigma')]
    def __call__(self, data, data2=None, random=None, random2=None, config=None, **kwargs):
        new_kwargs = kwargs.copy()
        new_kwargs['use_as_k'] = 'sigma'
        data_list = []
        for data_item in [data, data2, random, random2]:
            if data_item is not None:
                new_data = data_item.copy()
                new_data['sigma'] = ((new_data['psf_sigma'] - new_data['sigma'])/
                                     new_data['psf_sigma'])
                data_list.append(new_data)
            else:
                data_list.append(data_item)
        return self.getCF('kk', config=config, *data_list, **new_kwargs)


class Rho1SysTest(BaseCorrelationFunctionSysTest):
    """
    Compute the auto-correlation of residual star shapes (star shapes - psf shapes).
    """
    short_name = 'rho1'
    long_name = 'Rho1 statistics (Auto-correlation of star-PSF shapes)'
    objects_list = ['star PSF']
    required_quantities = [('ra', 'dec', 'g1', 'g2', 'psf_g1', 'psf_g2', 'w')]

    def __call__(self, data, data2=None, random=None, random2=None, config=None, **kwargs):
        new_data = data.copy()
        new_data['g1'] = new_data['g1'] - new_data['psf_g1']
        new_data['g2'] = new_data['g2'] - new_data['psf_g2']
        if data2 is not None:
            new_data2 = data2.copy()
            new_data2['g1'] = new_data2['g1'] - new_data2['psf_g1']
            new_data2['g2'] = new_data2['g2'] - new_data2['psf_g2']
        else:
            new_data2 = data2
        if random is not None:
            new_random = random.copy()
            new_random['g1'] = new_random['g1'] - new_random['psf_g1']
            new_random['g2'] = new_random['g2'] - new_random['psf_g2']
        else:
            new_random = random
        if random2 is not None:
            new_random2 = random2.copy()
            new_random2['g1'] = new_random2['g1'] - new_random2['psf_g1']
            new_random2['g2'] = new_random2['g2'] - new_random2['psf_g2']
        else:
            new_random2 = random2
        return self.getCF('gg', new_data, new_data2, new_random, new_random2,
                          config=config, **kwargs)

class GalaxyDensityCorrelationSysTest(BaseCorrelationFunctionSysTest):
    """
    Compute the galaxy position autocorrelations.
    """
    short_name = 'galaxy_density'
    long_name = 'Galaxy position autocorrelation'
    objects_list = ['galaxy', 'galaxy random']
    required_quantities = [('ra', 'dec'), ('ra', 'dec')]

    def __call__(self, data, data2=None, random=None, random2=None, config=None, **kwargs):
        return self.getCF('nn', data, data2, random, random2, config=config, **kwargs)

class StarDensityCorrelationSysTest(BaseCorrelationFunctionSysTest):
    """
    Compute the star position autocorrelations.
    """
    short_name = 'star_density'
    long_name = 'Star position autocorrelation'
    objects_list = ['star', 'star random']
    required_quantities = [('ra', 'dec'), ('ra', 'dec')]

    def __call__(self, data, data2=None, random=None, random2=None, config=None, **kwargs):
        return self.getCF('nn', data, data2, random, random2, config=config, **kwargs)


class StatSysTest(SysTest):
    """
    A class for the Stile systematics tests that use basic statistical quantities. It uses NumPy
    routines for all the innards, and saves the results in a :class:`stile.stile_utils.Stats` object
    (see``stile_utils.py``) that can carry around the information, print the results in a useful
    format, write to file, or (eventually) become an argument to plotting routines that might output
    some of the results on plots.

    One of the calculations it does is find the percentiles of the given quantity.  The percentile
    levels to use can be set when the StatSysTest is initialized, or when it is called.  These
    percentiles must be provided as an iterable (list, tuple, or NumPy array).

    The objects on which this systematics test is used should be either (a) a simple iterable like a
    list, tuple, or NumPy array, or (b) a structured NumPy array with fields.  In case (a), the
    dimensionality of the NumPy array is ignored, and statistics are calculated over all
    dimensions.  In case (b), the user must give a field name using the `field` keyword argument,
    either at initialization or when calling the test.

    For both the ``percentile`` and ``field`` arguments, the behavior is different if the keyword
    argument is used at the time of initialization or calling.  When used at the time of
    initialization, that value will be used for all future calls unless called with another value
    for those arguments.  However, the value of ``percentile`` and ``field`` for calls after that
    will revert back to the original value from the time of initialization.

    By default, the systematics tester will simply return a Stats object for the user.  However,
    calling it with ``verbose=True`` will result in the statistics being printed directly using the
    ``Stats.prettyPrint()`` function.

    Ordinarily, a StatSysTest object will throw an exception if asked to run on an array that has
    any Nans or infinite values.  The ``ignore_bad`` keyword (at the time when the ``StatSytTest``
    is called, not initialized) changes this behavior so these bad values are quietly ignored.

    Options to consider adding in future: weighted sums and other weighted statistics; outlier
    rejection.
    """
    short_name = 'stats'
    long_name = 'Calculate basic statistics of a given quantity'

    def __init__(self, percentiles=[2.2, 16., 50., 84., 97.8], field=None):
        """Function to initialize a ``StatSysTest`` object.

        :param percentiles:     The percentile levels at which to find the value of the input array
                                when called.  [default: ``[2.2, 16., 50., 84., 97.8]``.]
        :param field:           The name of the field to use in a NumPy structured array / catalog.
                                [default: None, meaning we're using a simple array without field
                                names.]

        :returns: the requested ``StatSysTest`` object.
        """
        self.percentiles = percentiles
        self.field = field

    def __call__(self, array, percentiles=None, field=None, verbose=False, ignore_bad=False):
        """Calling a ``StatSysTest`` with a given array argument as ``array`` will cause it to carry
        out all the statistics tests and populate a :class:`stile.Stats` object with the results,
        which it returns to the user.

        :param array:           The tuple, list, NumPy array, or structured NumPy array/catalog on
                                which to carry out the calculations.
        :param percentiles:     The percentile levels to use for this particular calculation.
                                [default: ``None``, meaning use whatever levels were defined when
                                initializing this ``StatSysTest`` object]
        :param field:           The name of the field to use in a NumPy structured array / catalog.
                                [default: ``None``, meaning use whatever field was defined when
                                initializing this ``StatSysTest`` object]
        :param verbose:         If ``True``, print the calculated statistics of the input ``array``
                                to screen.  If ``False``, silently return the ``Stats`` object.
                                [default: ``False``.]
        :param ignore_bad:      If ``True``, search for values that are ``NaN`` or ``Inf``, and
                                remove them before doing calculations.  [default: ``False``.]

        :returns: a :class:`stile.stile_utils.Stats` object
        """
        # Set the percentile levels and field, if the user provided them.  Otherwise use what was
        # set up at the time of initialization.
        use_percentiles = percentiles if percentiles is not None else self.percentiles
        use_field = field if field is not None else self.field

        # Check to make sure that percentiles is iterable (list, numpy array, tuple, ...)
        if not hasattr(use_percentiles, '__iter__'):
            raise RuntimeError('List of percentiles is not an iterable (list, tuple, NumPy array)!')

        # Check types for input things and make sure it all makes sense, including consistency with
        # the field.  First of all, it should be iterable:
        if not hasattr(array, '__iter__'):
            raise RuntimeError('Input array is not an iterable (list, tuple, NumPy array)!')
        # If it's a multi-dimensional NumPy array, tuple, or list, we don't care - the functions
        # we'll use below will simply work as if it's a 1d NumPy array, collapsing all rows of a
        # multi-dimensional array implicitly.  The only thing we have to worry about is if this is
        # really a structured catalog.  The cases to check are:
        # (a) Is it a structured catalog?  If so, we must have some value for `use_field` that is
        #     not None and that is in the catalog.  We can check the values in the catalog using
        #     array.dtype.field.keys(), which returns a list of the field names.
        # (b) Is `use_field` set, but this is not a catalog?  If so, we'll issue a warning (not
        #     exception!) and venture bravely onwards using the entire array, leaving it to the user
        #     to decide if they are okay with that.
        # We begin with taking care of case (a).  Just be careful not to modify input.
        use_array = numpy.array(array)
        if use_array.dtype.fields is not None:
            # It's a catalog, not a simple array
            if use_field is None:
                raise RuntimeError('StatSysTest called on a catalog without specifying a field!')
            if use_field not in use_array.dtype.fields.keys():
                raise RuntimeError('Field %s is not in this catalog, which contains %s!'%
                                   (use_field, use_array.dtype.fields.keys()))
            # Select the appropriate field for this catalog.
            use_array = use_array[use_field]
        # Now take care of case (b):
        elif use_array.dtype.fields is None and use_field is not None:
            import warnings
            warnings.warn('Field is selected, but input array is not a catalog! '
                          'Ignoring field choice and continuing')

        # Reject NaN / Inf values, if requested to do so.
        if ignore_bad:
            cond = numpy.logical_and.reduce(
                [numpy.isnan(use_array) == False,
                 numpy.isinf(use_array) == False]
                )
            use_array = use_array[cond]
            if len(use_array) == 0:
                raise RuntimeError("No good entries left to use after excluding bad values!")

        # Create the output object, a stile.Stats() object.  We gave to tell it which simple
        # statistics to calculate.  If we want to change this list, we need to change both the
        # `simple_stats` list below, and the code afterwards that calculates and populates the
        # `result` Stats object with the statistics.  (By default it always does percentiles, though
        # we could choose to change the percentile levels.)  Also note that if we want things like
        # skewness and kurtosis, we either need to calculate them directly or use scipy, since numpy
        # does not include those.  For now we use a try/except block to import scipy and calculate
        # those values if possible, but silently ignore the import failure if scipy is not
        # available.
        try:
            import scipy.stats
            simple_stats = ['min', 'max', 'median', 'mad', 'mean', 'stddev', 'variance', 'N',
                          'skew', 'kurtosis']
        except ImportError:
            simple_stats = ['min', 'max', 'median', 'mad', 'mean', 'stddev', 'variance', 'N']

        result = stile.stile_utils.Stats(simple_stats=simple_stats)

        # Populate the basic entries, like median, mean, standard deviation, etc.
        result.min = numpy.min(use_array)
        # Now do a check for NaN / inf, and raise an exception.
        if numpy.isnan(result.min) or numpy.isinf(result.min):
            raise RuntimeError("NaN or Inf values detected in input array!")
        result.max = numpy.max(use_array)
        # To get the length, be careful: multi-dimensional arrays need flattening!
        if hasattr(use_array, 'dtype'):
            result.N = len(use_array.flatten())
        else:
            result.N = len(use_array)
        result.median = numpy.median(use_array)
        result.mad = numpy.median(numpy.abs(use_array - result.median))
        result.stddev = numpy.std(use_array)
        result.variance = numpy.var(use_array)
        result.mean = numpy.mean(use_array)

        if 'skew' in simple_stats:
            # We were able to import SciPy, so calculate skewness and kurtosis.
            result.skew = scipy.stats.skew(use_array)
            result.kurtosis = scipy.stats.kurtosis(use_array)

        # Populate the percentiles and values.
        result.percentiles = use_percentiles
        result.values = numpy.percentile(use_array, use_percentiles)

        # Print, if verbose=True.
        if verbose:
            print result.__str__()

        # Return.
        return result

def WhiskerPlotSysTest(type=None):        
    """
    Initialize an instance of a BaseWhiskerPlotSysTest class, based on the 'type' kwarg given.
    Options are:
        - Star: whisker plot of shapes of PSF stars
        - PSF: whisker plot of PSF shapes at the location of PSF stars
        - Residual: whisker plot of (star shape-PSF shape)
        - None: an empty BaseWhiskerPlotSysTest class instance, which can be used for multiple types
          of whisker plots.  See the documentation for BaseWhiskerPlotSysTest (especially the method
          whiskerPlot) for more details.  Note that this type has a different call signature than
          the other methods and that it lacks many of the convenience variables the other
          WhiskerPlots have, such as self.objects_list and self.required_quantities.
    """
    if type=='Star':
        return WhiskerPlotStarSysTest()
    elif type=='PSF':
        return WhiskerPlotPSFSysTest()
    elif type=='Residual':
        return WhiskerPlotResidualSysTest()
    elif type is None:
        return BaseWhiskerPlotSysTest()
    else:
        raise ValueError('Unknown whisker plot type %s given to type kwarg'%type)
        
class BaseWhiskerPlotSysTest(SysTest):
    short_name = 'whiskerplot'
    """
    A base class for Stile systematics tests that generate whisker plots. This implements the class
    method :func:`WhiskerPlotSysTest.whiskerPlot`. Every child class of ``WhiskerPlotSysTest``
    should use ``WhiskerPlotSysTest.whiskerPlot`` through ``__call__``. See the docstring for
    :func:`WhiskerPlotSysTest.whiskerPlot` for information on how to write further tests using it.
    """

    def whiskerPlot(self, x, y, g1, g2, size=None, linewidth=0.01, scale=None,
                    keylength=0.05, figsize=None, xlabel=None, ylabel=None,
                    size_label=None, xlim=None, ylim=None, equal_axis=False):
        """
        Draw a whisker plot and return a ``matplotlib.figure.Figure`` object.
        This method has a bunch of options for controlling the appearance of a plot, which are
        explained below. To implement a child class of ``WhiskerPlotSysTest``, call ``whiskerPlot``
        within ``__call__`` of the child class and return the ``matplotlib.figure.Figure`` that
        ``whiskerPlot`` returns.
        :param x:               The tuple, list, or NumPy array for the x-position of objects.
        :param y:               The tuple, list, or NumPy array for the y-position of objects.
        :param g1:              The tuple, list, or Numpy array for the 1st ellipticity component
                                of objects.
        :param g2:              The tuple, list, or Numpy array for the 2nd ellipticity component
                                of objects.
        :param size:            The tuple, list, or Numpy array for the size of objects. The size
                                information is shown as color gradation.
                                [default: ``None``, meaning do not show the size information]
        :param linewidth:       Width of whiskers in units of inches.
                                [default: 0.01]
        :param scale:           Data units per inch for the whiskers; a smaller scale is a longer
                                whisker.
                                [default: ``None``, meaning follow the default autoscaling algorithm
                                from matplotlib]
        :param keylength:       Length of a key.
                                [default: 0.05]
        :param figsize:         Size of a figure ``(x, y)`` in units of inches.
                                [default: ``None``, meaning use the default value of matplotlib]
        :param xlabel:          The x-axis label.
                                [default: ``None``, meaning do not show a label for the x-axis]
        :param ylabel:          The y-axis label.
                                [default: ``None``, meaning do not show a label for the y-axis]
        :param size_label:      The label for ``size``, which is shown at the right of the color
                                bar. [default: ``None``, meaning do not show a size label]
        :param xlim:            Limits of x-axis ``(min, max)``.
                                [default: ``None``, meaning do not set any limits for x]
        :param ylim:            Limits of y-axis ``(min, max)``.
                                [default: ``None``, meaning do not set any limits for y]
        :param equal_axis:      If True, force equal scaling for the x and y axes (distance between
                                ticks of the same numerical values are equal on the x and y axes).
                                [default: ``False``]
        :returns: a ``matplotlib.figure.Figure`` object.
        """
        fig = plt.figure(figsize=figsize)
        ax = fig.add_subplot(1, 1, 1)

        # mask data with nan
        sel = numpy.logical_and.reduce(
            [numpy.isnan(x) == False, numpy.isnan(y) == False,
             numpy.isnan(g1) == False, numpy.isnan(g2) == False])
        sel = numpy.logical_and(sel, numpy.isnan(size) == False) if size is not None else sel
        x = x[sel]
        y = y[sel]
        g1 = g1[sel]
        g2 = g2[sel]
        size = size[sel] if size is not None else size

        # plot
        g = numpy.sqrt(g1*g1+g2*g2)
        theta = numpy.arctan2(g2, g1)/2
        gx = g * numpy.cos(theta)
        gy = g * numpy.sin(theta)
        if size is None:
            q = ax.quiver(x, y, gx, gy, units='inches',
                          headwidth=0., headlength=0., headaxislength=0.,
                          pivot='middle', width=linewidth,
                          scale=scale)
        else:
            q = ax.quiver(x, y, gx, gy, size, units='inches',
                          headwidth=0., headlength=0., headaxislength=0.,
                          pivot='middle', width=linewidth,
                          scale=scale)
            cb = fig.colorbar(q)
            if size_label is not None:
                cb.set_label(size_label)

        qk = plt.quiverkey(q, 0.5, 0.92, keylength, r'$g= %s$' % str(keylength), labelpos='W')
        if xlabel is not None:
            ax.set_xlabel(xlabel)
        if ylabel is not None:
            ax.set_ylabel(ylabel)
        if equal_axis:
            ax.axis('equal')
        if xlim is not None:
            ax.set_xlim(*xlim)
        if ylim is not None:
            ax.set_ylim(*ylim)
        return fig
    def __call__(self, *args, **kwargs):
        return self.whiskerPlot(*args, **kwargs)
    def getData(self):
        return self.data


class WhiskerPlotStarSysTest(BaseWhiskerPlotSysTest):
    short_name = 'whiskerplot_star'
    long_name = 'Make a Whisker plot of stars'
    objects_list = ['star PSF']
    required_quantities = [('x', 'y', 'g1', 'g2', 'sigma')]

    def __call__(self, array, linewidth=0.01, scale=None, figsize=None,
                 xlim=None, ylim=None):
        if 'CCD' in array.dtype.names:
            fields = list(self.required_quantities[0]) + ['CCD']
        else:
            fields = list(self.required_quantities[0])
        self.data = numpy.rec.fromarrays([array[field] for field in fields], names=fields)
        return self.whiskerPlot(array['x'], array['y'], array['g1'], array['g2'], array['sigma'],
                                linewidth=linewidth, scale=scale, figsize=figsize,
                                xlabel=r'$x$ [pixel]', ylabel=r'$y$ [pixel]',
                                size_label=r'$\sigma$ [pixel]',
                                xlim=xlim, ylim=ylim, equal_axis=True)


class WhiskerPlotPSFSysTest(BaseWhiskerPlotSysTest):
    short_name = 'whiskerplot_psf'
    long_name = 'Make a Whisker plot of PSFs'
    objects_list = ['star PSF']
    required_quantities = [('x', 'y', 'psf_g1', 'psf_g2', 'psf_sigma')]

    def __call__(self, array, linewidth=0.01, scale=None, figsize=None,
                 xlim=None, ylim=None):
        if 'CCD' in array.dtype.names:
            fields = list(self.required_quantities[0]) + ['CCD']
        else:
            fields = list(self.required_quantities[0])
        self.data = numpy.rec.fromarrays([array[field] for field in fields], names=fields)
        return self.whiskerPlot(array['x'], array['y'], array['psf_g1'], array['psf_g2'],
                                array['psf_sigma'], linewidth=linewidth, scale=scale,
                                figsize=figsize, xlabel=r'$x$ [pixel]', ylabel=r'$y$ [pixel]',
                                size_label=r'$\sigma$ [pixel]',
                                xlim=xlim, ylim=ylim, equal_axis=True)


class WhiskerPlotResidualSysTest(BaseWhiskerPlotSysTest):
    short_name = 'whiskerplot_residual'
    long_name = 'Make a Whisker plot of residuals'
    objects_list = ['star PSF']
    required_quantities = [('x', 'y', 'g1', 'g2', 'sigma', 'psf_g1', 'psf_g2', 'psf_sigma')]

    def __call__(self, array, linewidth=0.01, scale=None, figsize=None,
                 xlim=None, ylim=None):
        data = [array['x'], array['y'], array['g1'] - array['psf_g1'],
                array['g2'] - array['psf_g2'], array['sigma'] - array['psf_sigma']]
        fields = ['x', 'y', 'g1-psf_g1', 'g2-psf_g2', 'sigma-psf_sigma']
        if 'CCD' in array.dtype.names:
            data += [array['CCD']]
            fields += ['CCD']
        self.data = numpy.rec.fromarrays(data, names=fields)
        return self.whiskerPlot(array['x'], array['y'], array['g1'] - array['psf_g1'],
                                array['g2'] - array['psf_g2'], array['sigma'] - array['psf_sigma'],
                                linewidth=linewidth, scale=scale,
                                figsize=figsize, xlabel=r'$x$ [pixel]', ylabel=r'$y$ [pixel]',
                                size_label=r'$\sigma$ [pixel]',
                                xlim=xlim, ylim=ylim, equal_axis=True)

def ScatterPlotSysTest(type=None):                                
    """
    Initialize an instance of a BaseScatterPlotSysTest class, based on the 'type' kwarg given.
    Options are:
        - StarVsPSFG1: star vs PSF g1
        - StarVsPSFG2: star vs PSF g2
        - StarVsPSFSigma: star vs PSF sigma
        - ResidualVsPSFG1: (star - PSF) g1 vs PSF g1
        - ResidualVsPSFG2: (star - PSF) g1 vs PSF g2
        - ResidualVsPSFSigma: (star - PSF) g1 vs PSF sigma
        - ResidualSigmaVsPSFMag: (star - PSF)/PSF sigma vs PSF magnitude
        - None: an empty BaseScatterPlotSysTest class instance, which can be used for multiple types
          of scatter plots.  See the documentation for BaseScatterPlotSysTest (especially the method
          scatterPlot) for more details.  Note that this type has a different call signature than
          the other methods and that it lacks many of the convenience variables the other
          ScatterPlots have, such as self.objects_list and self.required_quantities.
    """
    if type=='StarVsPSFG1':
        return ScatterPlotStarVsPSFG1SysTest()
    elif type=='StarVsPSFG2':
        return ScatterPlotStarVsPSFG2SysTest()
    elif type=='StarVsPSFSigma':
        return ScatterPlotStarVsPSFSigmaSysTest()
    elif type=='ResidualVsPSFG1':
        return ScatterPlotResidualVsPSFG1SysTest()
    elif type=='ResidualVsPSFG2':
        return ScatterPlotResidualVsPSFG2SysTest()
    elif type=='ResidualVsPSFSigma':
        return ScatterPlotResidualVsPSFSigmaSysTest()
    elif type is None:
        return BaseScatterPlotSysTest()
    else:
        raise ValueError('Unknown scatter plot type %s given to type kwarg'%type)

class BaseScatterPlotSysTest(SysTest):
    short_name = 'scatterplot'
    """
    A base class for Stile systematics tests that generate scatter plots. This implements the class
    method scatterPlot. Every child class of BaseScatterPlotSysTest should use
    BaseScatterPlotSysTest.scatterPlot through __call__. See the docstring for
    BaseScatterPlotSysTest.scatterPlot for information on how to write further tests using it.
    """
    def __call__(self, array, x_field, y_field, yerr_field, z_field=None, residual=False,
                 per_ccd_stat=None, xlabel=None, ylabel=None, zlabel=None, color="",
                 lim=None, equal_axis=False, linear_regression=False, reference_line=None):
        """
        Draw a scatter plot and return a ``matplotlib.figure.Figure`` object.
        This method has a bunch of options for controlling appearance of a plot, which is
        explained below. To implement a child class of ``ScatterPlotSysTest``, call
        :func:`ScatterPlot.scatterPlot` within ``__call__`` of the child class and return
        ``matplotlib.figure.Figure`` that scatterPlot returns.
        :param array:           A structured NumPy array which contains data to be plotted.
        :param x_field:         The name of the field in ``array`` to be used for x.
        :param y_field:         The name of the field in ``array`` to be used for y.
        :param yerr_field:      The name of the field in ``array`` to be used for y error.
        :param z_field:         The name of the field in ``array`` to be used for z, which appears
                                as the colors of scattered points.
                                [default: ``None``, meaning there is no additional quantity]
        :param residual:        Show residual between x and y on the y-axis.
                                [default: ``False``, meaning y value itself is on the y-axis]
        :param per_ccd_stat:    Which statistics (median, mean, or None) to be calculated within
                                each CCD.
                                [default: ``None``, meaning no statistics are calculated]
        :param xlabel:          The label for the x-axis.
                                [default: ``None``, meaning do not show a label on the x-axis]
        :param ylabel:          The label for the y-axis.
                                [default: ``None``, meaning do not show a label on the y-axis]
        :param zlabel:          The label for the z values which appears at the side of the color
                                bar.
                                [default: ``None``, meaning do not show a label of z values]
        :param color:           The color of scattered points. This color is also applied to
                                linear regression if argument ``linear_regression`` is True. This
                                parameter is ignored when z is not None. In this case, the
                                color of linear regression is set to blue.
                                [default: ``None``, meaning follow a matplotlib's default color]
        :param lim:             The limit of the axes. This can be specified explicitly by
                                using tuples such as ``((xmin, xmax), (ymin, ymax))``.
                                If one passes float ``p``, this routine calculates the p%-percentile
                                around the median for each axis.
                                [default: ``None``, meaning do not set any limits]
        :param equal_axis:      If True, force ticks of the x-axis and y-axis equal to each other.
                                [default: ``False``]
        :param linear_regression: If True, perform linear regression for x and y and plot a
                                regression line. If yerr is not None, perform the linear
                                regression incorporating the error into the standard chi^2
                                and plot a regression line with a 1-sigma allowed region.
                                [default: ``False``]
        :param reference_line:  Draw a reference line. If ``reference_line == 'one-to-one'``,
                                ``x=y`` is drawn. If ``reference_line == 'zero'``, ``y=0`` is drawn.
                                A user-specific function can be used by passing an object which
                                has an attribute ``'__call__'`` and returns a 1-d Numpy array.
        :returns:               a ``matplotlib.figure.Figure`` object
        """
        if per_ccd_stat:
            if z_field is None:
                z = None
                x, y, yerr = self.getStatisticsPerCCD(array['CCD'], array[x_field],
                                                      array[y_field], yerr=array[yerr_field],
                                                      stat=per_ccd_stat)
                self.data = numpy.rec.fromarrays([list(set(array['CCD'])), x,
                                                  y, yerr],
                                                 names=['ccd',
                                                        x_field,
                                                        y_field,
                                                        yerr_field])
            else:
                x, y, yerr, z = self.getStatisticsPerCCD(array['CCD'], array[x_field],
                                                      array[y_field], yerr=array[yerr_field],
                                                      z=array[z_field], stat=per_ccd_stat)
                self.data = numpy.rec.fromarrays([list(set(array['CCD'])), x,
                                                  y, yerr, zz],
                                                 names=['ccd',
                                                        x_field,
                                                        y_field,
                                                        yerr_field,
                                                        z_field])
        else:
            if z_field is None:
                z = None
                x, y, yerr = array[x_field], array[y_field], array[yerr_field]
                self.data = numpy.rec.fromarrays([x, y, yerr],
                                                 names=[x_field,
                                                        y_field,
                                                        yerr_field])
            else:
                x, y, yerr, z = array[x_field], array[y_field], array[yerr_field], array[z_field]
                self.data = numpy.rec.fromarrays([x, y, yerr, z],
                                                 names=[x_field,
                                                        y_field,
                                                        yerr_field,
                                                        z_field])
        y = y-x if residual else y
        return self.scatterPlot(x, y, yerr, z,
                                xlabel=xlabel, ylabel=ylabel,
                                color=color, lim=lim, equal_axis=False,
                                linear_regression=True, reference_line=reference_line)

    def getData(self):
        """
        Returns data used for scatter plot.
        :returns: :class:`stile_utils.FormatArray` object
        """

        return self.data

    def scatterPlot(self, x, y, yerr=None, z=None, xlabel=None, ylabel=None, zlabel=None, color="",
                    lim=None, equal_axis=False, linear_regression=False, reference_line=None):
        """
        Draw a scatter plot and return a ``matplotlib.figure.Figure`` object.
        This method has a bunch of options for controlling appearance of a plot, which is
        explained below. To implement a child class of ``ScatterPlotSysTest``, call
        :func:``ScatterPlotSysTest.scatterPlot`` within ``__call__`` of the child class and return
        the ``matplotlib.figure.Figure`` that ``scatterPlot`` returns.
        :param x:               The tuple, list, or NumPy array for x-axis.
        :param y:               The tuple, list, or NumPy array for y-axis.
        :param yerr:            The tuple, list, or Numpy array for error of the y values.
                                [default: ``None``, meaning do not plot an error]
        :param z:               The tuple, list, or Numpy array for an additional quantity
                                which appears as colors of scattered points.
                                [default: ``None``, meaning there is no additional quantity]
        :param xlabel:          The label of x-axis.
                                [default: ``None``, meaning do not show a label of x-axis]
        :param ylabel:          The label of y-axis.
                                [default: ``None``, meaning do not show a label of y-axis]
        :param zlabel:          The label of z values which appears at the side of color bar.
                                [default: ``None``, meaning do not show a label of z values]
        :param color:           The color of scattered points. This color is also applied to linear
                                regression if argument ``linear_regression`` is True. This parameter
                                is ignored when z is not None. In this case, the color of linear
                                regression is set to blue.
                                [default: ``None``, meaning follow a matplotlib's default color]
        :param lim:             The limit of axis. This can be specified explicitly by
                                using tuples such as ``((xmin, xmax), (ymin, ymax))``.
                                If one passes float p, it calculate p%-percentile around median
                                for each of x-axis and y-axis.
                                [default: ``None``, meaning do not set any limits]
        :param equal_axis:      If True, force ticks of the x-axis and y-axis equal to each other.
                                [default: ``False``]
        :param linear_regression: If True, perform linear regression for x and y and plot a
                                regression line. If yerr is not None, perform the linear
                                regression incorporating the error into the standard chi^2
                                and plot a regression line with a 1-sigma allowed region.
        :param reference_line:  Draw a reference line. If ``reference_line == 'one-to-one'``,
                                ``x=y`` is drawn. If ``reference_line == 'zero'``, ``y=0`` is drawn.
                                A user-specific function can be used by passing an object which has
                                an attribute ``__call__`` and returns a 1-d Numpy array.
                                [default: ``False``]
        :returns:                a ``matplotlib.figure.Figure`` object
        """
        fig = plt.figure()
        ax = fig.add_subplot(1, 1, 1)

        # mask data with nan. Emit a warning if an array has nan in it.
        x_isnan = numpy.isnan(x)
        y_isnan = numpy.isnan(y)
        import warnings
        if numpy.sum(x_isnan) != 0:
            warnings.warn('There are %s nans in x, out of %s.' % (numpy.sum(x_isnan), len(x_isnan)))
        if numpy.sum(y_isnan) != 0:
            warnings.warn('There are %s nans in y, out of %s.' % (numpy.sum(y_isnan), len(y_isnan)))
        sel = numpy.logical_and(numpy.invert(x_isnan), numpy.invert(y_isnan))
        if yerr is not None:
            yerr_isnan = numpy.isnan(yerr)
            if numpy.sum(yerr_isnan) != 0:
                warnings.warn('There are %s nans in yerr, out of %s.'
                             % (numpy.sum(yerr_isnan), len(yerr_isnan)))
            sel = numpy.logical_and(sel, numpy.invert(yerr_isnan))
        if z is not None:
            z_isnan = numpy.isnan(z)
            if numpy.sum(z_isnan) != 0:
                warnings.warn('There are %s nans in z, out of %s.'
                             % (numpy.sum(z_isnan), len(z_isnan)))
            sel = numpy.logical_and(sel, numpy.invert(z_isnan))
        x = x[sel]
        y = y[sel]
        yerr = yerr[sel] if yerr is not None else None
        z = z[sel] if z is not None else None

        # load axis limits if argument lim is ((xmin, xmax), (ymin, ymax))
        if isinstance(lim, tuple):
            xlim = lim[0]
            ylim = lim[1]

        # calculate n-sigma limits around mean if lim is float
        elif isinstance(lim, float):
            p = lim
            xlim = (numpy.percentile(x, 50.-0.5*p), numpy.percentile(x, 50.+0.5*p))
            ylim = (numpy.percentile(y, 50.-0.5*p), numpy.percentile(y, 50.+0.5*p))
        # in other cases (except for the default value None), raise an exception
        elif lim is not None:
            raise TypeError('lim should be ((xmin, xmax), (ymin, ymax)) or'
                            '`float` to indicate p%-percentile around median.')
        else:
            # Even if lim = None, we want to set limits. Limits set by matplotlib looks uneven
            # probably because it seems to pick round numbers for the endpoints (eg -0.2 and 0.2).
            xlim = (numpy.min(x)-0.05*(numpy.max(x)-numpy.min(x)),
                    numpy.max(x)+0.05*(numpy.max(x)-numpy.min(x)))
            # We apply the same thing to y. However, when y has error, setting the limit may cut out
            # error, so we just leave it.
            if yerr is None:
                ylim = (numpy.min(y)-0.05*(numpy.max(y)-numpy.min(y)),
                        numpy.max(y)+0.05*(numpy.max(y)-numpy.min(y)))
            else:
                ylim = None

        # plot
        if z is None:
            if yerr is None:
                p = ax.plot(x, y, ".%s" % color)
            else:
                p = ax.errorbar(x, y, yerr, fmt=".%s" % color)
            # store color for latter use
            used_color = p[0].get_color()
        else:
            if yerr is not None:
                plt.errorbar(x, y, yerr=yerr, linestyle="None", color="k", zorder=0)
            plt.scatter(x, y, c=z, zorder=1)
            cb = plt.colorbar()
            used_color = "b"

        # make axes ticks equal to each other if specified
        if equal_axis:
            ax.axis("equal")

        # set axis limits if specified
        if xlim is not None:
            ax.set_xlim(*xlim)
        if ylim is not None:
            ax.set_ylim(*ylim)

        # set up x value for linear regression or a reference line
        if linear_regression or reference_line is not None:
            # set x limits of a regression line.
            # If equal_axis is False, just use x limits set to axis.
            if not equal_axis:
                xlimtmp = ax.get_xlim()
            # If equal_axis is True, x limits may not reflect an actual limit of a plot,e.g., if
            # y limits are wider than x limits, an actual limit along the x-axis becomes wider
            # than what we specified although a value tied to a matplotlib.axes object remains
            # the same, which can result in a regression line truncated in smaller range along
            # x-axis if we simply use ax.get_xlim() to the regression line. To avoid this,
            # take a wider range between x limits and y limits, and set this range to
            # the x limit of a regression line.
            else:
                d = numpy.max([ax.get_xlim()[1] - ax.get_xlim()[0],
                               ax.get_ylim()[1] - ax.get_ylim()[0]])
                xlimtmp = [numpy.average(x)-0.5*d, numpy.average(x)+0.5*d]
            xtmp = numpy.linspace(*xlimtmp)

        # perform linear regression if specified
        if linear_regression:
            if yerr is None:
                m, c = self.linearRegression(x, y)
                ax.plot(xtmp, m*xtmp+c, "--%s" % used_color)
            else:
                m, c, cov_m, cov_c, cov_mc = self.linearRegression(x, y, err=yerr)
                ax.plot(xtmp, m*xtmp+c, "--%s" % used_color)
                y = m*xtmp+c
                # calculate yerr using the covariance
                yerr = numpy.sqrt(xtmp**2*cov_m + 2.*xtmp*cov_mc + cov_c)
                ax.fill_between(xtmp, y-yerr, y+yerr, facecolor=used_color,
                                edgecolor=used_color, alpha=0.5)
                ax.annotate(r"$m=%.4f\pm%.4f$" %(m, numpy.sqrt(cov_m))+"\n"+
                            r"$c=%.4f\pm%.4f$" %(c, numpy.sqrt(cov_c)), xy=(0.75, 0.05),
                            xycoords='axes fraction')

        # draw a reference line
        if reference_line is not None:
            if isinstance(reference_line, str):
                if reference_line == "one-to-one":
                    ax.plot(xtmp, xtmp, "--k")
                elif reference_line == "zero":
                    ax.plot(xtmp, numpy.zeros(xtmp.shape), "--k")
            elif hasattr(reference_line, '__call__'):
                y = reference_line(xtmp)
                if len(numpy.array(y).shape) != 1 or len(y) != len(xtmp):
                    raise TypeError('an object for reference_line should return a 1-d array whose'
                                    'size is the same as input')
                ax.plot(xtmp, y, "--k")
            else:
                raise TypeError("reference_line should be str 'one-to-one' or 'zero',"
                                "or an object which has atttibute '__call__'.")

        # set axis labels if specified
        if xlabel is not None:
            ax.set_xlabel(xlabel)
        if ylabel is not None:
            ax.set_ylabel(ylabel)
        if zlabel is not None:
            cb.set_label(zlabel)

        fig.tight_layout()

        return fig

    def linearRegression(self, x, y, err=None):
        """
        Perform linear regression (y=mx+c). If error is given, it returns covariance.
        :param x:               NumPy array for x.
        :param y:               NumPy array for y.
        :param err:             Numpy array for y error.
                                [default: None, meaning do not consider y error]
        :returns:               m, c. If err is not None, m, c, cov_m, cov_c, cov_mc.
        """

        e = numpy.ones(x.shape) if err is None else err
        S = numpy.sum(1./e**2)
        Sx = numpy.sum(x/e**2)
        Sy = numpy.sum(y/e**2)
        Sxx = numpy.sum(x**2/e**2)
        Sxy = numpy.sum(x*y/e**2)
        Delta = S*Sxx - Sx**2
        m = (S*Sxy-Sx*Sy)/Delta
        c = (Sxx*Sy-Sx*Sxy)/Delta
        if err is None:
            return m, c
        else:
            cov_m = S/Delta
            cov_c = Sxx/Delta
            cov_mc = -Sx/Delta
            return m, c, cov_m, cov_c, cov_mc

    def getStatisticsPerCCD(self, ccds, x, y, yerr=None, z=None, stat="median"):
        """
        Calculate median or mean for x and y (and z if specified) for each ccd.
        :param ccds:       NumPy array for ccds, an array in which each element indicates
                           ccd id of each data point.
        :param x:          NumPy array for x.
        :param y:          NumPy array for y.
        :param yerr:       Numpy array for y error.
                           [default: None, meaning do not consider y error]
        :param z:          NumPy array for z.
                           [default: None, meaning do not statistics for z]
        :returns:          x_ave, y_ave, y_ave_std.
        """
        if stat == "mean":
            x_ave = numpy.array([numpy.average(x[ccds == ccd])
                                 for ccd in set(ccds)])
            if yerr is None:
                y_ave = numpy.array([numpy.average(y[ccds == ccd])
                                     for ccd in set(ccds)])
                y_ave_std = numpy.array([numpy.std(y[ccds == ccd])/
                                         numpy.sqrt(len(y[ccds == ccd]))
                                         for ccd in set(ccds)])
            # calculate y and its std under the inverse variance weight if yerr is given
            else:
                y_ave = numpy.array([numpy.sum(y[ccds == ccd]/
                                               yerr[ccds == ccd]**2)/
                                     numpy.sum(1./yerr[ccds == ccd]**2)
                                     for ccd in set(ccds)])
                y_ave_std = numpy.array([numpy.sqrt(1./numpy.sum(1./yerr[ccds == ccd]**2
                                                                 ))
                                         for ccd in set(ccds)])
            if z is not None:
                z_ave = numpy.array([numpy.average(z[ccds == ccd])
                                     for ccd in set(ccds)])
                return x_ave, y_ave, y_ave_std, z_ave
            else:
                return x_ave, y_ave, y_ave_std
        elif stat == "median":
            x_med = numpy.array([numpy.median(x[ccds == ccd])
                                 for ccd in set(ccds)])
            y_med = numpy.array([numpy.median(y[ccds == ccd])
                                 for ccd in set(ccds)])
            y_med_std = numpy.array([numpy.sqrt(numpy.pi/2.)*numpy.std(y[ccds == ccd])
                                     /numpy.sqrt(len(y[ccds == ccd]))
                                     for ccd in set(ccds)])
            if z is not None:
                z_med = numpy.array([numpy.median(z[ccds == ccd])
                                     for ccd in set(ccds)])
                return x_med, y_med, y_med_std, z_med
            else:
                return x_med, y_med, y_med_std
        else:
            raise ValueError('stat should be mean or median.')

class ScatterPlotStarVsPSFG1SysTest(BaseScatterPlotSysTest):
    short_name = 'scatterplot_star_vs_psf_g1'
    long_name = 'Make a scatter plot of star g1 vs psf g1'
    objects_list = ['star PSF']
    required_quantities = [('g1', 'g1_err', 'psf_g1')]

    def __call__(self, array, per_ccd_stat=None, color='', lim=None):
        return super(ScatterPlotStarVsPSFG1SysTest,
                     self).__call__(array, 'psf_g1', 'g1', 'g1_err', residual=False,
                                    per_ccd_stat=per_ccd_stat, xlabel=r'$g^{\rm PSF}_1$',
                                    ylabel=r'$g^{\rm star}_1$', color=color, lim=lim,
                                    equal_axis=False, linear_regression=True,
                                    reference_line='one-to-one')


class ScatterPlotStarVsPSFG2SysTest(BaseScatterPlotSysTest):
    short_name = 'scatterplot_star_vs_psf_g2'
    long_name = 'Make a scatter plot of star g2 vs psf g2'
    objects_list = ['star PSF']
    required_quantities = [('g2', 'g2_err', 'psf_g2')]

    def __call__(self, array, per_ccd_stat=None, color='', lim=None):
        return super(ScatterPlotStarVsPSFG2SysTest,
                     self).__call__(array, 'psf_g2', 'g2', 'g2_err', residual=False,
                                    per_ccd_stat=per_ccd_stat, xlabel=r'$g^{\rm PSF}_2$',
                                    ylabel=r'$g^{\rm star}_2$', color=color, lim=lim,
                                    equal_axis=False, linear_regression=True,
                                    reference_line='one-to-one')


class ScatterPlotStarVsPSFSigmaSysTest(BaseScatterPlotSysTest):
    short_name = 'scatterplot_star_vs_psf_sigma'
    long_name = 'Make a scatter plot of star sigma vs psf sigma'
    objects_list = ['star PSF']
    required_quantities = [('sigma', 'sigma_err', 'psf_sigma')]

    def __call__(self, array, per_ccd_stat=None, color='', lim=None):
        return super(ScatterPlotStarVsPSFSigmaSysTest,
                     self).__call__(array, 'psf_sigma', 'sigma', 'sigma_err', residual=False,
                                    per_ccd_stat=per_ccd_stat,
                                    xlabel=r'$\sigma^{\rm PSF}$ [arcsec]',
                                    ylabel=r'$\sigma^{\rm star}$ [arcsec]',
                                    color=color, lim=lim, equal_axis=False,
                                    linear_regression=True, reference_line='one-to-one')


class ScatterPlotResidualVsPSFG1SysTest(BaseScatterPlotSysTest):
    short_name = 'scatterplot_residual_vs_psf_g1'
    long_name = 'Make a scatter plot of residual g1 vs psf g1'
    objects_list = ['star PSF']
    required_quantities = [('g1', 'g1_err', 'psf_g1')]

    def __call__(self, array, per_ccd_stat=None, color='', lim=None):
        return super(ScatterPlotResidualVsPSFG1SysTest,
                     self).__call__(array, 'psf_g1', 'g1', 'g1_err', residual=True,
                                    per_ccd_stat=per_ccd_stat, xlabel=r'$g^{\rm PSF}_1$',
                                    ylabel=r'$g^{\rm star}_1 - g^{\rm PSF}_1$',
                                    color=color, lim=lim, equal_axis=False,
                                    linear_regression=True, reference_line='zero')


class ScatterPlotResidualVsPSFG2SysTest(BaseScatterPlotSysTest):
    short_name = 'scatterplot_residual_vs_psf_g2'
    long_name = 'Make a scatter plot of residual g2 vs psf g2'
    objects_list = ['star PSF']
    required_quantities = [('g2', 'g2_err', 'psf_g2')]

    def __call__(self, array, per_ccd_stat=None, color='', lim=None):
        return super(ScatterPlotResidualVsPSFG2SysTest,
                     self).__call__(array, 'psf_g2', 'g2', 'g2_err', residual=True,
                                    per_ccd_stat=per_ccd_stat, xlabel=r'$g^{\rm PSF}_2$',
                                    ylabel=r'$g^{\rm star}_2 - g^{\rm PSF}_2$',
                                    color=color, lim=lim, equal_axis=False,
                                    linear_regression=True, reference_line='zero')


class ScatterPlotResidualVsPSFSigmaSysTest(BaseScatterPlotSysTest):
    short_name = 'scatterplot_residual_vs_psf_sigma'
    long_name = 'Make a scatter plot of residual sigma vs psf sigma'
    objects_list = ['star PSF']
    required_quantities = [('sigma', 'sigma_err', 'psf_sigma')]

    def __call__(self, array, per_ccd_stat=None, color='', lim=None):
        return super(ScatterPlotResidualVsPSFSigmaSysTest,
                     self).__call__(array, 'psf_sigma', 'sigma', 'sigma_err', residual=True,
                                    per_ccd_stat=per_ccd_stat,
                                    xlabel=r'$\sigma^{\rm PSF}$ [arcsec]',
                                    ylabel=r'$\sigma^{\rm star} - \sigma^{\rm PSF}$ [arcsec]',
                                    color=color, lim=lim, equal_axis=False,
                                    linear_regression=True, reference_line='zero')


class ScatterPlotResidualSigmaVsPSFMagSysTest(BaseScatterPlotSysTest):
    short_name = 'scatterplot_residual_sigma_vs_psf_magnitude'
    long_name = 'Make a scatter plot of residual sigma vs PSF magnitude'
    objects_list = ['star PSF']
    required_quantities = [('sigma', 'sigma_err', 'psf_sigma', 'mag_inst')]

    def __call__(self, array, per_ccd_stat='None', color='', lim=None):
        self.per_ccd_stat = None if per_ccd_stat == 'None' else per_ccd_stat
        import numpy.lib.recfunctions
        use_array = numpy.copy(array)
        use_array = numpy.lib.recfunctions.append_fields(use_array, 'sigma_residual_frac',
                                                         (use_array['sigma'] -
                                                          use_array['psf_sigma'])
                                                         /use_array['psf_sigma'])
        use_array = numpy.lib.recfunctions.append_fields(use_array, 'sigma_residual_frac_err',
                                                         use_array['sigma_err']
                                                         /use_array['psf_sigma'])
        return super(ScatterPlotResidualSigmaVsPSFMagSysTest,
                     self).__call__(use_array, 'mag_inst', 'sigma_residual_frac',
                                    'sigma_residual_frac_err', residual=False,
                                    per_ccd_stat=self.per_ccd_stat,
                                    xlabel=r'Instrumental PSF magnitude',
                                    ylabel=
                                    r'$(\sigma^{\rm star} - \sigma^{\rm PSF})/\sigma^{\rm PSF}$',
                                    color=color, lim=lim, equal_axis=False,
                                    linear_regression=True, reference_line='zero')<|MERGE_RESOLUTION|>--- conflicted
+++ resolved
@@ -139,11 +139,8 @@
           type objects (point-shear correlation function)
         - BrightStarShear: tangential and cross shear of 'galaxy' type objects around 'star bright'
           type objects (point-shear)
-<<<<<<< HEAD
         - StarXGalaxyShear: shear-shear cross correlation of 'galaxy' and 'star' type objects
           (shear-shear)
-=======
->>>>>>> 5fac3c6b
         - StarXGalaxyDensity: number density of 'galaxy' objects around 'star' objects (point-point)
         - StarXGalaxyShear: shear-shear cross correlation of 'galaxy' and 'star' type objects 
           (shear-shear)
