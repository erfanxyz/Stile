"""@file sys_tests.py
Contains the class definitions of the Stile systematics tests.
"""
import numpy
import stile
import stile_utils
import treecorr
from treecorr.corr2 import corr2_valid_params
try:
    import matplotlib
    # We should decide which backend to use (this line allows running matplotlib even on sessions
    # without properly defined displays, eg through PBS)
    matplotlib.use('Agg')
    import matplotlib.pyplot as plt
    has_matplotlib = True
except ImportError:
    has_matplotlib = False

# Silly class so we can call savefig() on something returned from a plot() class that doesn't
# actually do anything.
class PlotNone(object):
    def savefig(self, filename):
        pass

class SysTest(object):
    """
    A SysTest is a lensing systematics test of some sort.  It should define the following
    attributes:
        short_name: a string that can be used in filenames to denote this systematics test
        long_name: a string to denote this systematics test within program text outputs
        objects_list: a list of objects that the test should operate on.  We expect these objects
            to be from the list:
            ['galaxy', 'star',  # all such objects,
             'galaxy lens',     # only galaxies to be used as lenses in galaxy-galaxy lensing tests,
             'star PSF',        # stars used in PSF determination,
             'star bright',     # especially bright stars,
             'galaxy random',   # random catalogs with the same spatial distribution as the
             'star random']     # 'galaxy' or 'star' samples.
        required_quantities: a list of tuples.  Each tuple is the list of fields/quantities that
            should be given for the corresponding object from the objects_list.  We expect the
            quantities to be from the list:
            ['ra', 'dec',       # Position on the sky
             'x', 'y',          # Position in CCD/detector coordinates (or any flat projection)
             'g1', g2', 'g1_err', 'g2'_err', # Two components of shear and their errors
             'sigma', 'sigma_err', # Object size and its error
             'w',               # Per-object weight
             'psf_g1', 'psf_g2', 'psf_sigma'] # PSF shear and size at the object location

    It should define the following methods:
        __call__(self, data, data2=None, random=None, random2=None, config=None, **kwargs):
            Run a test on a set of data, or a test involving two data sets data and data2, with
            optional corresponding randoms random and random2.  Keyword args can be in a dict passed
            to `config` or as explicit kwargs.  Explicit kwargs should override `config` arguments.
    """
    short_name = ''
    long_name = ''
    def __init__(self):
        pass
    def __call__(self):
        raise NotImplementedError()
    def plot(self, results):
        """
        If the results returned from the __call__() function of this class have a .savefig()
        method, return that object.  Otherwise, return an object with a .savefig() method that
        doesn't do anything.  plot() should be overridden by child classes to actually generate
        plots if desired.
        """
        if hasattr(results, 'savefig'):
            return results
        else:
            return PlotNone()

class PlotDetails(object):
    """
    A container class to hold details about field names, titles for legends, and y-axis labels for
    plots of correlation functions.
    """
    def __init__(self, t_field=None, t_title=None, x_field=None, x_title=None,
                 t_im_field=None, t_im_title=None, x_im_field=None, x_im_title=None,
                 datarandom_t_field=None, datarandom_t_title=None,
                 datarandom_x_field=None, datarandom_x_title=None,
                 sigma_field=None, y_title=None):
        self.t_field = t_field  # Field of t-mode/+-mode shear correlation functions
        self.t_title = t_title  # Legend title for previous line
        self.x_field = x_field  # Field of b-mode/x-mode shear correlation functions
        self.x_title = x_title  # Legend title for previous line
        self.t_im_field = t_im_field  # Imaginary part of t-mode/+-mode
        self.t_im_title = t_im_title  # Legend title for previous line
        self.x_im_field = x_im_field  # Imaginary part of b-mode/x-mode
        self.x_im_title = x_im_title  # Legend title for previous line
        self.datarandom_t_field = datarandom_t_field  # If data or randoms are available separately,
                                                      # this +'d' or +'r' is the t-mode field name
        self.datarandom_t_title = datarandom_t_title  # Legend title for previous line
        self.datarandom_x_field = datarandom_x_field  # As above, for b-mode
        self.datarandom_x_title = datarandom_x_title  # Legend title for previous line
        self.sigma_field = sigma_field  # 1-sigma error bar field
        self.y_title = y_title  # y-axis label

if treecorr.version<'3.1':        
    treecorr_func_dict = {'gg': treecorr.G2Correlation,
                          'm2': treecorr.G2Correlation,
                          'ng': treecorr.NGCorrelation,
                          'nm': treecorr.NGCorrelation,
                          'norm': treecorr.NGCorrelation,
                          'nn': treecorr.N2Correlation,
                          'kk': treecorr.K2Correlation,
                          'nk': treecorr.NKCorrelation,
                          'kg': treecorr.KGCorrelation}
else:
    treecorr_func_dict = {'gg': treecorr.GGCorrelation,
                          'm2': treecorr.GGCorrelation,
                          'ng': treecorr.NGCorrelation,
                          'nm': treecorr.NGCorrelation,
                          'norm': treecorr.NGCorrelation,
                          'nn': treecorr.NNCorrelation,
                          'kk': treecorr.KKCorrelation,
                          'nk': treecorr.NKCorrelation,
                          'kg': treecorr.KGCorrelation}

def CorrelationFunctionSysTest(type=None):
    """
    Initialize an instance of a BaseCorrelationFunctionSysTest type, based on the 'type' kwarg 
    given.  Options are:
        - GalaxyShear: tangential and cross shear of 'galaxy' type objects around 'galaxy lens' 
          type objects
        - BrightStarShear: tangential and cross shear of 'galaxy' type objects around 'star bright'
          type objects
        - StarXGalaxyDensity: number density of 'galaxy' objects around 'star' objects
        - StarXStarShear: autocorrelation of the shapes of 'star' type objects
        - GalaxyDensityCorrelation: position autocorrelation of 'galaxy' type objects
        - StarDensity Correlation: position autocorrelation of 'star' type objects
        - None: an empty BaseCorrelationFunctionSysTest class instance, which can be used for 
          multiple types of correlation functions.  See the documentation for 
          BaseCorrelationFunctionSysTest for more details.  Note that this type has a 
          slightly different call signature than the other methods (with the correlation function
          type given as the first argument) and that it lacks many of the convenience variables the
          other CorrelationFunctions have, such as self.objects_list and self.required_quantities.
    """
    if type is None:
        return BaseCorrelationFunctionSysTest()
    elif type=='GalaxyShear':
        return GalaxyShearSysTest()
    elif type=='BrightStarShear':
        return BrightStarShearSysTest()
    elif type=='StarXGalaxyDensity':
        return StarXGalaxyDensitySysTest()
    elif type=='StarXGalaxyShear':
        return StarXGalaxyShearSysTest()
    elif type=='StarXStarShear':
        return StarXStarShearSysTest()
    elif type=='GalaxyDensityCorrelation':
        return GalaxyDensityCorrelationSysTest()
    elif type=='StarDensityCorrelation':
        return StarDensityCorrelationSysTest()
    else:
        raise ValueError('Unknown correlation function type %s given to type kwarg'%type)
    
                          
class BaseCorrelationFunctionSysTest(SysTest):
    """
    A base class for the Stile systematics tests that use correlation functions. This implements the
    class method getCF(), which runs a TreeCorr correlation function on a given set of data. Exact
    arguments to this method should be created by child classes of BaseCorrelationFunctionSysTest; 
    see the docstring for BaseCorrelationFunctionSysTest.getCF() for information on how to write 
    further tests using it.
    """
    short_name = 'corrfunc'
    # Set the details (such as field names and titles) for all the possible plots generated by
    # TreeCorr
    plot_details = [PlotDetails(t_field='omega', t_title='$\omega$',
                                sigma_field='sig_omega', y_title="$\omega$"),  # n2
        PlotDetails(t_field='<gamT>', t_title=r'$\langle \gamma_T \rangle$',
                    x_field='<gamX>', x_title=r'$\langle \gamma_X \rangle$',
                    datarandom_t_field='gamT_', datarandom_t_title='$\gamma_{T',
                    datarandom_x_field='gamX_', datarandom_x_title='$\gamma_{X',
                    sigma_field='sigma', y_title="$\gamma$"),  # ng
        PlotDetails(t_field='xi+', t_title=r'$\xi_+$', x_field='xi-', x_title=r'$\xi_-$',
                    t_im_field='xi+_im', t_im_title=r'$\xi_{+,im}$',
                    x_im_field='xi-_im', x_im_title=r'$\xi_{-,im}$',
                    sigma_field='sigma_xi', y_title=r"$\xi$"),  # gg
        PlotDetails(t_field='<kappa>', t_title=r'$\langle \kappa \rangle$',
                    datarandom_t_field='kappa_', datarandom_t_title='$kappa_{',
                    sigma_field='sigma', y_title="$\kappa$"),  # nk
        PlotDetails(t_field='xi', t_title=r'$\xi$', sigma_field='sigma_xi', y_title=r"$\xi$"),  # k2
        PlotDetails(t_field='<kgamT>', t_title=r'$\langle \kappa \gamma_T\rangle$',
                    x_field='<kgamX>', x_title=r'$\langle \kappa \gamma_X\rangle$',
                    datarandom_t_field='kgamT_', datarandom_t_title=r'$\kappa \gamma_{T',
                    datarandom_x_field='kgamX_', datarandom_x_title=r'$\kappa \gamma_{X',
                    sigma_field='sigma', y_title="$\kappa\gamma$"),  # kg
        PlotDetails(t_field='<Map^2>', t_title=r'$\langle M_{ap}^2 \rangle$',
                    x_field='<Mx^2>', x_title=r'$\langle M_x^2\rangle$',
                    t_im_field='<MMx>(a)', t_im_title=r'$\langle MM_x \rangle(a)$',
                    x_im_field='<Mmx>(b)', x_im_title=r'$\langle MM_x \rangle(b)$',
                    sigma_field='sig_map', y_title="$M_{ap}^2$"),  # m2
        PlotDetails(t_field='<NMap>', t_title=r'$\langle NM_{ap} \rangle$',
                    x_field='<NMx>', x_title=r'$\langle NM_{x} \rangle$',
                    sigma_field='sig_nmap', y_title="$NM_{ap}$")  # nm or norm
        ]

    def makeCatalog(self, data, config=None, use_as_k=None, use_chip_coords=False):
        if data is None or isinstance(data, treecorr.Catalog):
            return data
        catalog_kwargs = {}
        fields = data.dtype.names
        if 'ra' in fields and 'dec' in fields:
            if not use_chip_coords:
                catalog_kwargs['ra'] = data['ra']
                catalog_kwargs['dec'] = data['dec']
            elif 'x' in fields and 'y' in fields:
                catalog_kwargs['x'] = data['x']
                catalog_kwargs['y'] = data['y']
            else:
                raise ValueError('Chip coordinates requested, but "x" and "y" fields not found '
                                 'in data')
        elif 'x' in fields and 'y' in fields:
            catalog_kwargs['x'] = data['x']
            catalog_kwargs['y'] = data['y']
        else:
            raise ValueError("Data must contain (ra,dec) or (x,y) in order to do correlation "
                             "function tests.")
        if 'g1' in fields and 'g2' in fields:
            catalog_kwargs['g1'] = data['g1']
            catalog_kwargs['g2'] = data['g2']
        if use_as_k:
            if use_as_k in fields:
                catalog_kwargs['k'] = data[use_as_k]
        elif 'k' in fields:
            catalog_kwargs['k'] = data['k']
        # Quirk of length-1 formatted arrays: the fields will be floats, not
        # arrays, which would break the Catalog init.
        try:
            len(data)
        except:
            if not hasattr(data, 'len') and isinstance(data, numpy.ndarray):
                for key in catalog_kwargs:
                    catalog_kwargs[key] = numpy.array([catalog_kwargs[key]])
        catalog_kwargs['config'] = config
        return treecorr.Catalog(**catalog_kwargs)

    def getCF(self, correlation_function_type, data, data2=None,
                    random=None, random2=None, use_as_k = None, use_chip_coords=False,
                    config=None, **kwargs):
        """
        Sets up and calls treecorr on the given set of data.

        The user needs to specify the type of correlation function requested.  The available types
        are:
            'nn': a 2-point correlation function
            'ng': a point-shear correlation function (eg galaxy-galaxy lensing)
            'gg': a shear-shear correlation function (eg cosmic shear)
            'nk': a point-scalar [such as convergence, hence k meaning "kappa"] correlation function
            'kk': a scalar-scalar correlation function
            'kg': a scalar-shear correlation function
            'm2': an aperture mass measurement
            'nm': an <N aperture mass> measurement
            'norm': 'nm' properly normalized by the average values of n and aperture mass to return
                    something like a correlation coefficient.
        More details can be found in the Readme.md for TreeCorr.

        Additionally, for the 'nn', 'ng', 'nk', 'nm' and 'norm' options, the user can pass a kwarg 
        nn_statistic = 'compensated' or nn_statistic = 'true' (or similarly for 'ng' and 'nk'; 
        note that the 'nm' type checks the 'ng_statistic' kwarg and the 'norm' type checks the
        'nn_statistic' kwarg!).  For 'nn' and 'norm' correlation functions, 'compensated' is the 
        Landy-Szalay estimator, while 'simple' is just (data/random - 1).  For the other kinds, 
        'compensated' means the random-shear or random-kappa correlation function is subtracted 
        from the data correlation function,  while 'simple' merely returns the data correlation 
        function.  Again, the TreeCorr documentation contains more information.  The '*_statistic'
        kwarg will be ignored if it is passed for any other correlation function type.  The 
        default is to use 'compensated' if randoms are present and 'simple' otherwise.

        This function accepts all (self-consistent) sets of data, data2, random, and random2.
        Including "data2" and possibly "random2" will return a cross-correlation; otherwise the
        program returns an autocorrelation.  "Random" keys are necessary for the 'nn' form of the
        correlation function, and can be used (but are not necessary) for 'ng', 'nk', and 'kg'.

        @param stile_args    The dict containing the parameters that control Stile's behavior
        @param correlation_function_type The type of correlation function ('nn', 'ng', 'gg', 'nk',
                             'k2', 'kg', 'm2', 'nm', 'norm') to request from TreeCorr--see above.
        @param data, data2, random, random2: NumPy arrays of data with fields using the field name
                             strings given in the stile.fieldNames dict.
        @param kwargs        Any other TreeCorr parameters (will silently supercede anything in
                             stile_args).
        @returns             a numpy array of the TreeCorr outputs.
        """
        import tempfile
        import os

        if not correlation_function_type in treecorr_func_dict:
            raise ValueError('Unknown correlation function type: %s'%correlation_function_type)

        handle, output_file = tempfile.mkstemp()

        # First, pull out the TreeCorr-relevant parameters from the stile_args dict, and add
        # anything passed as a kwarg to that dict.
        if (random and len(random)) or (random2 and len(random2)):
            treecorr_kwargs[correlation_function_type+'_statistic'] = \
                treecorr_kwargs.get(correlation_function_type+'_statistic','compensated')
        treecorr_kwargs = stile.treecorr_utils.PickTreeCorrKeys(config)
        treecorr_kwargs.update(stile.treecorr_utils.PickTreeCorrKeys(kwargs))
        treecorr.config.check_config(treecorr_kwargs, corr2_valid_params)
        
        if data is None:
            raise ValueError('Must include a data array!')
        if correlation_function_type=='nn':
            if random is None or ((data2 is not None or random2 is not None) and not 
                                  (data2 is not None and random2 is not None)):
                raise ValueError('Incorrect data types for correlation function: must have '
                                   'data and random, and random2 if data2.')
        elif correlation_function_type in ['gg', 'm2', 'kk']:
            if random or random2:
                print "Warning: randoms ignored for this correlation function type"
        elif correlation_function_type in ['ng', 'nm', 'nk']:
            if data2 is None:
                raise ValueError('Must include data2 for this correlation function type')
            if random2 is not None:
                print "Warning: random2 ignored for this correlation function type"
        elif correlation_function_type=='norm':
            if data2 is None:
                raise ValueError('Must include data2 for this correlation function type')
            if random is None:
                raise ValueError('Must include random for this correlation function type')
            if random2 is None:
                print "Warning: random2 ignored for this correlation function type"
        elif correlation_function_type=='kg':
            if data2 is None:
                raise ValueError('Must include data2 for this correlation function type')
            if random is not None or random2 is not None:
                print "Warning: randoms ignored for this correlation function type"
                
        data = self.makeCatalog(data, config=treecorr_kwargs, use_as_k = use_as_k,
                                      use_chip_coords = use_chip_coords)
        data2 = self.makeCatalog(data2, config=treecorr_kwargs, use_as_k = use_as_k,
                                        use_chip_coords = use_chip_coords)
        random = self.makeCatalog(random, config=treecorr_kwargs, use_as_k = use_as_k,
                                          use_chip_coords = use_chip_coords)
        random2 = self.makeCatalog(random2, config=treecorr_kwargs, use_as_k = use_as_k,
                                            use_chip_coords = use_chip_coords)

        treecorr_kwargs[correlation_function_type+'_file_name'] = output_file

        func = treecorr_func_dict[correlation_function_type](treecorr_kwargs)
        func.process(data, data2)
        if correlation_function_type in ['ng', 'nm', 'nk']:
            comp_stat = {'ng': 'ng', 'nm': 'ng', 'nk': 'nk'}  # which _statistic kwarg to check
            if treecorr_kwargs.get(comp_stat[correlation_function_type]+'_statistic',
               self.compensateDefault(data,data2,random,random2)) ==  'compensated':
                func_random = treecorr_func_dict[correlation_function_type](treecorr_kwargs)
                func_random.process(random, data2)
            else:
                func_random = None
        elif correlation_function_type=='norm':
            func_gg = treecorr_func_dict['gg'](treecorr_kwargs)
            func_gg.process(data2)
            func_dd = treecorr_func_dict['nn'](treecorr_kwargs)
            func_dd.process(data)
            func_rr = treecorr_func_dict['nn'](treecorr_kwargs)
            func_rr.process(data)
            if treecorr_kwargs.get('nn_statistic', 
               self.compensateDefault(data,data2,random,random2,both=True)) == 'compensated':
                func_dr = treecorr_func_dict['nn'](treecorr_kwargs)
                func_dr.process(data,random)
            else:
                func_dr = None
        elif correlation_function_type=='nn':
            func_random = treecorr_func_dict[correlation_function_type](treecorr_kwargs)
            if len(random2):
                func_random.process(random, random2)
            else:
                func_random.process(random)
            if not len(data2):
                func_rr = treecorr_func_dict['nn'](treecorr_kwargs)
                func_rr.process(data,random)
                if treecorr_kwargs.get(['nn_statistic'],
                   self.compensateDefault(data,data2,random,random2,both=True)) ==  'compensated':
                    func_dr = treecorr_func_dict['nn'](treecorr_kwargs)
                    func_dr.process(data,random)
                    func_rd = None
                else:
                    func_dr = None
                    func_rd = None
            else:
                func_rr = treecorr_func_dict['nn'](treecorr_kwargs)
                func_rr.process(random,random2)
                if treecorr_kwargs.get(['nn_statistic'],
                   self.compensateDefault(data,data2,random,random2,both=True)) == 'compensated':
                    func_dr = treecorr_func_dict['nn'](treecorr_kwargs)
                    func_dr.process(data,random2)
                    func_rd = treecorr_func_dict['nn'](treecorr_kwargs)
                    func_rd.process(random,data2)
        else:
            func_random = None
        if correlation_function_type=='m2':
            func.writeMapSq(output_file)
        elif correlation_function_type=='nm':
            func.writeNMap(output_file, func_random)
        elif correlation_function_type=='norm':
            func.writeNorm(output_file, func_gg, func_dd, func_rr, func_dr, func_rg)
        elif correlation_function_type=='nn':
            func.write(output_file, func_rr, func_dr, func_rd)
        elif func_random:
            func.write(output_file,func_random)
        else:
            func.write(output_file)
        results = stile.ReadTreeCorrResultsFile(output_file)
        os.close(handle)
        os.remove(output_file)
        return results

    def compensateDefault(self, data, data2, random, random2, both=False):
        """
        Figure out if a compensated statistic can be used from the data present.  Keyword "both"
        indicates that both data sets if present must have randoms; the default, False, means only the first data set must have a random.
        """
        if not random or (random and not len(random)):  # No random
            return 'simple'
        elif both and data2 and len(data2): # Second data set exists and must have a random
            if random2 and len(random2):
                return 'compensated'
            else:
                return 'simple'
        else:  # There's a random, and we can ignore 'both' since this is an autocorrelation
            return 'compensated'
            
        
    def plot(self, data, colors=['r', 'b'], log_yscale=False,
                   plot_bmode=True, plot_data_only=True, plot_random_only=True):
        """
        Plot the data returned from a CorrelationFunctionSysTest object.  This chooses some
        sensible defaults, but much of its behavior can be changed.

        @param data       The data returned from a CorrelationFunctionSysTest, as-is.
        @param colors     A tuple of 2 colors, used for the first and second lines on any given plot
        @param log_yscale Whether to use a logarithmic y-scale [default: False]
        @param plot_bmode Whether to plot the b-mode signal, if there is one [default: True]
        @param plot_data_only   Whether to plot the data-only correlation functions, if present
                                [default: True]
        @param plot_random_only Whether to plot the random-only correlation functions, if present
                                [default: True]
        @returns          A matplotlib Figure which may be written to a file with .savefig(), if
                          matplotlib can be imported; else None.
        """

        if not has_matplotlib:
            return None
        fields = data.dtype.names
        # Pick which radius measurement to use
        for t_r in ['<R>', 'R_nominal', 'R']:
            if t_r in fields:
                r = t_r
                break
        else:
            raise ValueError('No radius parameter found in data')

        # Logarithmic x-axes have stupid default ranges: fix this.
        rstep = data[r][1]/data[r][0]
        xlim = [min(data[r])/rstep, max(data[r])*rstep]
        # Check what kind of data is in the array that .plot() received.
        for plot_details in self.plot_details:
            # Pick the one the data contains and use it; break before trying the others.
            if plot_details.t_field in fields:
                pd = plot_details
                break
        else:
            raise ValueError("No valid y-values found in data")
        if log_yscale:
            yscale = 'log'
        else:
            yscale = 'linear'
        fig = plt.figure()
        fig.subplots_adjust(hspace=0)  # no space between stacked plots
        plt.subplots(sharex=True)  # share x-axes
        # Figure out how many plots you'll need--never more than 3, so we just use a stacked column.
        if pd.datarandom_t_field:
            plot_data_only &= pd.datarandom_t_field+'d' in fields
            plot_random_only &= pd.datarandom_t_field+'r' in fields
        if plot_bmode and pd.x_field and pd.t_im_field:
            nrows = 2
        elif pd.datarandom_t_field:
            nrows = 1 + plot_data_only + plot_random_only
        else:
            nrows = 1
        # Plot the first thing
        curr_plot = 0
        ax = fig.add_subplot(nrows, 1, 1)
        ax.errorbar(data[r], data[pd.t_field], yerr=data[pd.sigma_field], color=colors[0],
                    label=pd.t_title)
        if pd.x_title and plot_bmode:
            ax.errorbar(data[r], data[pd.x_field], yerr=data[pd.sigma_field], color=colors[1],
                        label=pd.x_title)
        elif pf.t_im_title:  # Plot y and y_im if not plotting yb (else it goes on a separate plot)
            ax.errorbar(data[r], data[pd.t_im_field], yerr=data[pd.sigma_field], color=colors[1],
                        label=pd.t_im_title)
        ax.set_xscale('log')
        ax.set_yscale(yscale)
        ax.set_xlim(xlim)
        ax.set_ylabel(pd.y_title)
        ax.legend()
        if pd.x_field and plot_bmode and pd.t_im_field:
            # Both yb and y_im: plot (y, yb) on one plot and (y_im, yb_im) on the other.
            ax = fig.add_subplot(nrows, 1, 2)
            ax.errorbar(data[r], data[pd.t_im_field], yerr=data[pd.sigma_field], color=colors[0],
                        label=pd.t_im_title)
            ax.errorbar(data[r], data[pd.x_im_field], yerr=data[pd.sigma_field], color=colors[1],
                        label=pd.x_im_title)
            ax.set_xscale('log')
            ax.set_yscale(yscale)
            ax.set_xlim(xlim)
            ax.set_ylabel(pd.y_title)
            ax.legend()
        if plot_data_only and pd.datarandom_t_field:  # Plot the data-only measurements if requested
            curr_plot += 1
            ax = fig.add_subplot(nrows, 1, 2)
            ax.errorbar(data[r], data[pd.datarandom_t_field+'d'], yerr=data[pd.sigma_field],
                        color=colors[0], label=pd.datarandom_t_title+'d}$')
            if plot_bmode and pd.datarandom_x_field:
                ax.errorbar(data[r], data[pd.datarandom_x_field+'d'], yerr=data[pd.sigma_field],
                        color=colors[1], label=pd.datarandom_x_title+'d}$')
            ax.set_xscale('log')
            ax.set_yscale(yscale)
            ax.set_xlim(xlim)
            ax.set_ylabel(pd.y_title)
            ax.legend()
        if plot_random_only and pd.datarandom_t_field:  # Plot the randoms-only measurements if requested
            ax = fig.add_subplot(nrows, 1, nrows)
            ax.errorbar(data[r], data[pd.datarandom_t_field+'r'], yerr=data[pd.sigma_field],
                        color=colors[0], label=pd.datarandom_t_title+'r}$')
            if plot_bmode and pd.datarandom_x_field:
                ax.errorbar(data[r], data[pd.datarandom_x_field+'r'], yerr=data[pd.sigma_field],
                        color=colors[1], label=pd.datarandom_x_title+'r}$')
            ax.set_xscale('log')
            ax.set_yscale(yscale)
            ax.set_xlim(xlim)
            ax.set_ylabel(pd.y_title)
            ax.legend()
        ax.set_xlabel(r)
        return fig

    def __call__(self, *args, **kwargs):
        return self.getCF(*args, **kwargs)
        

class GalaxyShearSysTest(BaseCorrelationFunctionSysTest):
    """
    Compute the tangential and cross shear around a set of real galaxies.
    """
    short_name = 'shear_around_galaxies'
    long_name = 'Shear of galaxies around real objects'
    objects_list = ['galaxy lens', 'galaxy']
    required_quantities = [('ra', 'dec'), ('ra', 'dec', 'g1', 'g2', 'w')]

    def __call__(self, data, data2=None, random=None, random2=None, config=None, **kwargs):
        return self.getCF('ng', data, data2, random, random2, config=config, **kwargs)

class BrightStarShearSysTest(BaseCorrelationFunctionSysTest):
    """
    Compute the tangential and cross shear around a set of bright stars.
    """
    short_name = 'shear_around_bright_stars'
    long_name = 'Shear of galaxies around bright stars'
    objects_list = ['star bright', 'galaxy']
    required_quantities = [('ra', 'dec'), ('ra', 'dec', 'g1', 'g2', 'w')]

    def __call__(self, data, data2=None, random=None, random2=None, config=None, **kwargs):
        return self.getCF('ng', data, data2, random, random2, config=config, **kwargs)

class StarXGalaxyDensitySysTest(BaseCorrelationFunctionSysTest):
    """
    Compute the number density of galaxies around stars.
    """
    short_name = 'star_x_galaxy_density'
    long_name = 'Density of galaxies around stars'
    objects_list = ['star', 'galaxy', 'star random', 'galaxy random']
    required_quantities = [('ra', 'dec'), ('ra', 'dec'), ('ra', 'dec'), ('ra', 'dec')]

    def __call__(self, data, data2=None, random=None, random2=None, config=None, **kwargs):
        return self.getCF('nn', data, data2, random, random2, config=config, **kwargs)

class StarXGalaxyShearSysTest(BaseCorrelationFunctionSysTest):
    """
    Compute the cross-correlation of galaxy and star shapes.
    """
    short_name = 'star_x_galaxy_shear'
    long_name = 'Cross-correlation of galaxy and star shapes'
    objects_list = ['star', 'galaxy']
    required_quantities = [('ra', 'dec', 'g1', 'g2', 'w'), ('ra', 'dec', 'g1', 'g2', 'w')]

    def __call__(self, data, data2=None, random=None, random2=None, config=None, **kwargs):
        return self.getCF('gg', data, data2, random, random2, config=config, **kwargs)

class StarXStarShearSysTest(BaseCorrelationFunctionSysTest):
    """
    Compute the auto-correlation of star shapes.
    """
    short_name = 'star_x_star_shear'
    long_name = 'Auto-correlation of star shapes'
    objects_list = ['star']
    required_quantities = [('ra', 'dec', 'g1', 'g2', 'w')]

    def __call__(self, data, data2=None, random=None, random2=None, config=None, **kwargs):
        return self.getCF('gg', data, data2, random, random2, config=config, **kwargs)

<<<<<<< HEAD
class GalaxyDensityCorrelationSysTest(BaseCorrelationFunctionSysTest):
=======
class Rho1SysTest(CorrelationFunctionSysTest):
    """
    Compute the auto-correlation of residual star shapes (star shapes - psf shapes).
    """
    short_name = 'rho1'
    long_name = 'Rho1 statistics (Auto-correlation of star-PSF shapes)'
    objects_list = ['star PSF']
    required_quantities = [('ra', 'dec', 'g1', 'g2', 'psf_g1', 'psf_g2', 'w')]

    def __call__(self, data, data2=None, random=None, random2=None, config=None, **kwargs):
        new_data = data.copy()
        new_data['g1'] = new_data['g1'] - new_data['psf_g1']
        new_data['g2'] = new_data['g2'] - new_data['psf_g2']
        if data2 is not None:
            new_data2 = data2.copy()
            new_data2['g1'] = new_data2['g1'] - new_data2['psf_g1']
            new_data2['g2'] = new_data2['g2'] - new_data2['psf_g2']
        else:
            new_data2 = data2
        if random is not None:
            new_random = random.copy()
            new_random['g1'] = new_random['g1'] - new_random['psf_g1']
            new_random['g2'] = new_random['g2'] - new_random['psf_g2']
        else:
            new_random = random
        if random2 is not None:
            new_random2 = random2.copy()
            new_random2['g1'] = new_random2['g1'] - new_random2['psf_g1']
            new_random2['g2'] = new_random2['g2'] - new_random2['psf_g2']
        else:
            new_random2 = random2
        return self.getCF('gg', new_data, new_data2, new_random, new_random2, config=config, **kwargs)

class GalaxyDensityCorrelationSysTest(CorrelationFunctionSysTest):
>>>>>>> 7bbc6692
    """
    Compute the galaxy position autocorrelations.
    """
    short_name = 'galaxy_density'
    long_name = 'Galaxy position autocorrelation'
    objects_list = ['galaxy', 'galaxy random']
    required_quantities = [('ra', 'dec'), ('ra', 'dec')]

    def __call__(self, data, data2=None, random=None, random2=None, config=None, **kwargs):
        return self.getCF('nn', data, data2, random, random2, config=config, **kwargs)

class StarDensityCorrelationSysTest(BaseCorrelationFunctionSysTest):
    """
    Compute the star position autocorrelations.
    """
    short_name = 'star_density'
    long_name = 'Star position autocorrelation'
    objects_list = ['star', 'star random']
    required_quantities = [('ra', 'dec'), ('ra', 'dec')]

    def __call__(self, data, data2=None, random=None, random2=None, config=None, **kwargs):
        return self.getCF('nn', data, data2, random, random2, config=config, **kwargs)


class StatSysTest(SysTest):
    """
    A class for the Stile systematics tests that use basic statistical quantities. It uses NumPy
    routines for all the innards, and saves the results in a stile.stile_utils.Stats object (see
    stile_utils.py) that can carry around the information, print the results in a useful format,
    write to file, or (eventually) become an argument to plotting routines that might output some of
    the results on plots.

    One of the calculations it does is find the percentiles of the given quantity.  The percentile
    levels to use can be set when the StatSysTest is initialized, or when it is called.  These
    percentiles must be provided as an iterable (list, tuple, or NumPy array).

    The objects on which this systematics test is used should be either (a) a simple iterable like a
    list, tuple, or NumPy array, or (b) a structured NumPy array with fields.  In case (a), the
    dimensionality of the NumPy array is ignored, and statistics are calculated over all
    dimensions.  In case (b), the user must give a field name using the `field` keyword argument,
    either at initialization or when calling the test.

    For both the `percentile` and `field` arguments, the behavior is different if the keyword
    argument is used at the time of initialization or calling.  When used at the time of
    initialization, that value will be used for all future calls unless called with another value
    for those arguments.  However, the value of `percentile` and `field` for calls after that will
    revert back to the original value from the time of initialization.

    By default, the systematics tester will simply return a Stats object for the user.  However,
    calling it with `verbose=True` will result in the statistics being printed directly using the
    Stats.prettyPrint() function.

    Ordinarily, a StatSysTest object will throw an exception if asked to run on an array that has
    any Nans or infinite values.  The `ignore_bad` keyword (at the time when the StatSytTest is
    called, not initialized) changes this behavior so these bad values are quietly ignored.

    Options to consider adding in future: weighted sums and other weighted statistics; outlier
    rejection.
    """
    short_name = 'stats'
    long_name = 'Calculate basic statistics of a given quantity'

    def __init__(self, percentiles=[2.2, 16., 50., 84., 97.8], field=None):
        """Function to initialize a StatSysTest object.

        @param percentiles     The percentile levels at which to find the value of the input array
                               when called.  [default: [2.2, 16., 50., 84., 97.8].]
        @param field           The name of the field to use in a NumPy structured array / catalog.
                               [default: None, meaning we're using a simple array without field
                               names.]

        @returns the requested StatSysTest object.
        """
        self.percentiles = percentiles
        self.field = field

    def __call__(self, array, percentiles=None, field=None, verbose=False, ignore_bad=False):
        """Calling a StatSysTest with a given array argument as `array` will cause it to carry out
        all the statistics tests and populate a stile.Stats object with the results, which it returns
        to the user.

        @param array           The tuple, list, NumPy array, or structured NumPy array/catalog on
                               which to carry out the calculations.
        @param percentiles     The percentile levels to use for this particular calculation.
                               [default: None, meaning use whatever levels were defined when
                               initializing this StatSysTest object]
        @param field           The name of the field to use in a NumPy structured array / catalog.
                               [default: None, meaning use whatever field was defined when
                               initializing this StatSysTest object]
        @param verbose         If True, print the calculated statistics of the input `array` to
                               screen.  If False, silently return the Stats object. [default:
                               False.]
        @param ignore_bad      If True, search for values that are NaN or Inf, and remove them
                               before doing calculations.  [default: False.]

        @returns a stile.stile_utils.Stats object
        """
        # Set the percentile levels and field, if the user provided them.  Otherwise use what was
        # set up at the time of initialization.
        use_percentiles = percentiles if percentiles is not None else self.percentiles
        use_field = field if field is not None else self.field

        # Check to make sure that percentiles is iterable (list, numpy array, tuple, ...)
        if not hasattr(use_percentiles, '__iter__'):
            raise RuntimeError('List of percentiles is not an iterable (list, tuple, NumPy array)!')

        # Check types for input things and make sure it all makes sense, including consistency with
        # the field.  First of all, it should be iterable:
        if not hasattr(array, '__iter__'):
            raise RuntimeError('Input array is not an iterable (list, tuple, NumPy array)!')
        # If it's a multi-dimensional NumPy array, tuple, or list, we don't care - the functions
        # we'll use below will simply work as if it's a 1d NumPy array, collapsing all rows of a
        # multi-dimensional array implicitly.  The only thing we have to worry about is if this is
        # really a structured catalog.  The cases to check are:
        # (a) Is it a structured catalog?  If so, we must have some value for `use_field` that is
        #     not None and that is in the catalog.  We can check the values in the catalog using
        #     array.dtype.field.keys(), which returns a list of the field names.
        # (b) Is `use_field` set, but this is not a catalog?  If so, we'll issue a warning (not
        #     exception!) and venture bravely onwards using the entire array, leaving it to the user
        #     to decide if they are okay with that.
        # We begin with taking care of case (a).  Just be careful not to modify input.
        use_array = numpy.array(array)
        if use_array.dtype.fields is not None:
            # It's a catalog, not a simple array
            if use_field is None:
                raise RuntimeError('StatSysTest called on a catalog without specifying a field!')
            if use_field not in use_array.dtype.fields.keys():
                raise RuntimeError('Field %s is not in this catalog, which contains %s!'%
                                   (use_field, use_array.dtype.fields.keys()))
            # Select the appropriate field for this catalog.
            use_array = use_array[use_field]
        # Now take care of case (b):
        elif use_array.dtype.fields is None and use_field is not None:
            import warnings
            warnings.warn('Field is selected, but input array is not a catalog! '
                          'Ignoring field choice and continuing')

        # Reject NaN / Inf values, if requested to do so.
        if ignore_bad:
            cond = numpy.logical_and.reduce(
                [numpy.isnan(use_array) == False,
                 numpy.isinf(use_array) == False]
                )
            use_array = use_array[cond]
            if len(use_array) == 0:
                raise RuntimeError("No good entries left to use after excluding bad values!")

        # Create the output object, a stile.Stats() object.  We gave to tell it which simple
        # statistics to calculate.  If we want to change this list, we need to change both the
        # `simple_stats` list below, and the code afterwards that calculates and populates the
        # `result` Stats object with the statistics.  (By default it always does percentiles, though
        # we could choose to change the percentile levels.)  Also note that if we want things like
        # skewness and kurtosis, we either need to calculate them directly or use scipy, since numpy
        # does not include those.  For now we use a try/except block to import scipy and calculate
        # those values if possible, but silently ignore the import failure if scipy is not
        # available.
        try:
            import scipy.stats
            simple_stats=['min', 'max', 'median', 'mad', 'mean', 'stddev', 'variance', 'N',
                          'skew', 'kurtosis']
        except ImportError:
            simple_stats=['min', 'max', 'median', 'mad', 'mean', 'stddev', 'variance', 'N']

        result = stile.stile_utils.Stats(simple_stats=simple_stats)

        # Populate the basic entries, like median, mean, standard deviation, etc.
        result.min = numpy.min(use_array)
        # Now do a check for NaN / inf, and raise an exception.
        if numpy.isnan(result.min) or numpy.isinf(result.min):
            raise RuntimeError("NaN or Inf values detected in input array!")
        result.max = numpy.max(use_array)
        # To get the length, be careful: multi-dimensional arrays need flattening!
        if hasattr(use_array, 'dtype'):
            result.N = len(use_array.flatten())
        else:
            result.N = len(use_array)
        result.median = numpy.median(use_array)
        result.mad = numpy.median(numpy.abs(use_array - result.median))
        result.stddev = numpy.std(use_array)
        result.variance = numpy.var(use_array)
        result.mean = numpy.mean(use_array)

        if 'skew' in simple_stats:
            # We were able to import SciPy, so calculate skewness and kurtosis.
            result.skew = scipy.stats.skew(use_array)
            result.kurtosis = scipy.stats.kurtosis(use_array)

        # Populate the percentiles and values.
        result.percentiles = use_percentiles
        result.values = numpy.percentile(use_array, use_percentiles)

        # Print, if verbose=True.
        if verbose:
            print result.__str__()

        # Return.
        return result

def WhiskerPlotSysTest(type=None):        
    """
    Initialize an instance of a BaseWhiskerPlotSysTest class, based on the 'type' kwarg given.
    Options are:
        - Star: whisker plot of shapes of PSF stars
        - PSF: whisker plot of PSF shapes at the location of PSF stars
        - Residual: whisker plot of (star shape-PSF shape)
        - None: an empty BaseWhiskerPlotSysTest class instance, which can be used for multiple types
          of whisker plots.  See the documentation for BaseWhiskerPlotSysTest (especially the method
          whiskerPlot) for more details.  Note that this type has a different call signature than
          the other methods and that it lacks many of the convenience variables the other
          WhiskerPlots have, such as self.objects_list and self.required_quantities.
    """
    if type=='Star':
        return WhiskerPlotStarSysTest()
    elif type=='PSF':
        return WhiskerPlotPSFSysTest()
    elif type=='Residual':
        return WhiskerPlotResidualSysTest()
    elif type is None:
        return BaseWhiskerPlotSysTest()
    else:
        raise ValueError('Unknown whisker plot type %s given to type kwarg'%type)
        
class BaseWhiskerPlotSysTest(SysTest):
    short_name = 'whiskerplot'
    """
    A base class for Stile systematics tests that generate whisker plots. This implements the class
    method whiskerPlot. Every child class of BaseWhiskerPlotSysTest should use
    BaseWhiskerPlotSysTest.whiskerPlot through __call__. See the docstring for
    BaseWhiskerPlotSysTest.whiskerPlot for information on how to write further tests using it.
    """

    def whiskerPlot(self, x, y, g1, g2, size = None, linewidth = 0.01, scale = None,
                    keylength = 0.05, figsize = None, xlabel = None, ylabel = None,
                    size_label = None, xlim = None, ylim = None, equal_axis = False):
        """
        Draw a whisker plot and return a `matplotlib.figure.Figure` object.
        This method has a bunch of options for controlling the appearance of a plot, which are
        explained below. To implement a child class of WhiskerPlotSysTest, call whiskerPlot within
        __call__ of the child class and return the `matplotlib.figure.Figure` that whiskerPlot 
        returns.
        @param x               The tuple, list, or NumPy array for the x-position of objects.
        @param y               The tuple, list, or NumPy array for the y-position of objects.
        @param g1              The tuple, list, or Numpy array for the 1st ellipticity component
                               of objects.
        @param g2              The tuple, list, or Numpy array for the 2nd ellipticity component
                               of objects.
        @param size            The tuple, list, or Numpy array for the size of objects. The size
                               information is shown as color gradation.
                               [default: None, meaning do not show the size information]
        @param linewidth       Width of whiskers in units of inches.
                               [default: 0.01]
        @param scale           Data units per inch for the whiskers; a smaller scale is a longer
                               whisker.
                               [default: None, meaning follow the default autoscaling algorithm from
                               matplotlib]
        @param keylength       Length of a key.
                               [default: 0.05]
        @param figsize         Size of a figure (x, y) in units of inches.
                               [default: None, meaning use the default value of matplotlib]
        @param xlabel          The x-axis label.
                               [default: None, meaning do not show a label for the x-axis]
        @param ylabel          The y-axis label.
                               [default: None, meaning do not show a label for the y-axis]
        @param size_label      The label for `size`, which is shown at the right of the color bar.
                               [default: None, meaning do not show a size label]
        @param xlim            Limits of x-axis (min, max). 
                               [default: None, meaning do not set any limits for x]
        @param ylim            Limits of y-axis (min, max). 
                               [default: None, meaning do not set any limits for y]
        @equal_axis            If True, force equal scaling for the x and y axes (distance between
                               ticks of the same numerical values are equal on the x and y axes).
                               [default: False]
        @returns a matplotlib.figure.Figure object.
        """
        fig = plt.figure(figsize=figsize)
        ax = fig.add_subplot(1,1,1)

        # mask data with nan
        sel = numpy.logical_and.reduce(
            [numpy.isnan(x) == False, numpy.isnan(y) == False,
             numpy.isnan(g1) == False, numpy.isnan(g2) == False])
        sel = numpy.logical_and(sel, numpy.isnan(size) == False) if size is not None else sel
        x = x[sel]
        y = y[sel]
        g1 = g1[sel]
        g2 = g2[sel]
        size = size[sel] if size is not None else size

        # plot
        g = numpy.sqrt(g1*g1+g2*g2)
        theta = numpy.arctan2(g2,g1)/2
        gx = g * numpy.cos(theta)
        gy = g * numpy.sin(theta)
        if size is None:
            q = ax.quiver(x, y, gx, gy, units = 'inches',
                          headwidth = 0., headlength = 0., headaxislength = 0.,
                          pivot = 'middle', width = linewidth, 
                          scale = scale)
        else:
            q = ax.quiver(x, y, gx, gy, size, units = 'inches',
                          headwidth = 0., headlength = 0., headaxislength = 0.,
                          pivot = 'middle', width = linewidth,
                          scale = scale)
            cb = fig.colorbar(q)
            if size_label is not None:
                cb.set_label(size_label)

        qk = plt.quiverkey(q, 0.5, 0.92, keylength, r'$g= %s$' % str(keylength), labelpos='W')
        if xlabel is not None:
            ax.set_xlabel(xlabel)
        if ylabel is not None:
            ax.set_ylabel(ylabel)
        if equal_axis:
            ax.axis('equal')
        if xlim is not None:
            ax.set_xlim(*xlim)
        if ylim is not None:
            ax.set_ylim(*ylim)
        return fig
    def __call__(self, *args, **kwargs):
        return self.whiskerPlot(*args, **kwargs)

<<<<<<< HEAD
class WhiskerPlotStarSysTest(BaseWhiskerPlotSysTest):
=======
    def getData(self):
        return self.data

class WhiskerPlotStarSysTest(WhiskerPlotSysTest):
>>>>>>> 7bbc6692
    short_name = 'whiskerplot_star'
    long_name = 'Make a Whisker plot of stars'
    objects_list = ['star PSF']
    required_quantities = [('x','y','g1','g2','sigma')]

    def __call__(self, array, linewidth = 0.01, scale = None, figsize = None,
                 xlim = None, ylim = None):
        if 'CCD' in array.dtype.names:
            fields = list(self.required_quantities[0]) + ['CCD']
        else:
            fields = list(self.required_quantities[0])
        self.data = numpy.rec.fromarrays([array[field] for field in fields], names = fields)
        return self.whiskerPlot(array['x'], array['y'], array['g1'], array['g2'], array['sigma'],
                                linewidth = linewidth, scale = scale, figsize = figsize,
                                xlabel = r'$x$ [pixel]', ylabel = r'$y$ [pixel]',
                                size_label = r'$\sigma$ [pixel]',
                                xlim = xlim, ylim = ylim, equal_axis = True)

class WhiskerPlotPSFSysTest(BaseWhiskerPlotSysTest):
    short_name = 'whiskerplot_psf'
    long_name = 'Make a Whisker plot of PSFs'
    objects_list = ['star PSF']
    required_quantities = [('x','y','psf_g1','psf_g2','psf_sigma')]

    def __call__(self, array, linewidth = 0.01, scale = None, figsize = None,
                 xlim = None, ylim = None):
        if 'CCD' in array.dtype.names:
            fields = list(self.required_quantities[0]) + ['CCD']
        else:
            fields = list(self.required_quantities[0])
        self.data = numpy.rec.fromarrays([array[field] for field in fields], names = fields)
        return self.whiskerPlot(array['x'], array['y'], array['psf_g1'], array['psf_g2'],
                                array['psf_sigma'], linewidth = linewidth, scale = scale,
                                figsize = figsize, xlabel = r'$x$ [pixel]', ylabel = r'$y$ [pixel]',
                                size_label = r'$\sigma$ [pixel]', 
                                xlim = xlim, ylim = ylim, equal_axis = True)
    
class WhiskerPlotResidualSysTest(BaseWhiskerPlotSysTest):
    short_name = 'whiskerplot_residual'
    long_name = 'Make a Whisker plot of residuals'
    objects_list = ['star PSF']
    required_quantities = [('x','y', 'g1','g2','sigma', 'psf_g1','psf_g2','psf_sigma')]

    def __call__(self, array, linewidth = 0.01, scale = None, figsize = None,
                 xlim = None, ylim = None):
        data = [array['x'], array['y'], array['g1'] - array['psf_g1'], array['g2'] - array['psf_g2'], array['sigma'] - array['psf_sigma']]
        fields = ['x', 'y', 'g1-psf_g1', 'g2-psf_g2', 'sigma-psf_sigma']
        if 'CCD' in array.dtype.names:
            data += [array['CCD']]
            fields += ['CCD']
        self.data = numpy.rec.fromarrays(data, names = fields)
        return self.whiskerPlot(array['x'], array['y'], array['g1'] - array['psf_g1'],
                                array['g2'] - array['psf_g2'], array['sigma'] - array['psf_sigma'],
                                linewidth = linewidth, scale = scale,
                                figsize = figsize, xlabel = r'$x$ [pixel]', ylabel = r'$y$ [pixel]',
                                size_label = r'$\sigma$ [pixel]', 
                                xlim = xlim, ylim = ylim, equal_axis = True)

def ScatterPlotSysTest(type=None):                                
    """
    Initialize an instance of a BaseScatterPlotSysTest class, based on the 'type' kwarg given.
    Options are:
        - StarVsPSFG1: star vs PSF g1
        - StarVsPSFG2: star vs PSF g2
        - StarVsPSFSigma: star vs PSF sigma
        - ResidualVsPSFG1: (star - PSF) g1 vs PSF g1
        - ResidualVsPSFG2: (star - PSF) g1 vs PSF g2
        - ResidualVsPSFSigma: (star - PSF) g1 vs PSF sigma
        - None: an empty BaseScatterPlotSysTest class instance, which can be used for multiple types
          of scatter plots.  See the documentation for BaseScatterPlotSysTest (especially the method
          scatterPlot) for more details.  Note that this type has a different call signature than
          the other methods and that it lacks many of the convenience variables the other
          ScatterPlots have, such as self.objects_list and self.required_quantities.
    """
    if type=='StarVsPSFG1':
        return ScatterPlotStarVsPSFG1SysTest()
    elif type=='StarVsPSFG2':
        return ScatterPlotStarVsPSFG2SysTest()
    elif type=='StarVsPSFSigma':
        return ScatterPlotStarVsPSFSigmaSysTest()
    elif type=='ResidualVsPSFG1':
        return ScatterPlotResidualVsPSFG1SysTest()
    elif type=='ResidualVsPSFG2':
        return ScatterPlotResidualVsPSFG2SysTest()
    elif type=='ResidualVsPSFSigma':
        return ScatterPlotResidualVsPSFSigmaSysTest()
    elif type is None:
        return BaseScatterPlotSysTest()
    else:
        raise ValueError('Unknown scatter plot type %s given to type kwarg'%type)

class BaseScatterPlotSysTest(SysTest):
    short_name = 'scatterplot'
    """
    A base class for Stile systematics tests that generate scatter plots. This implements the class 
    method scatterPlot. Every child class of BaseScatterPlotSysTest should use
    BaseScatterPlotSysTest.scatterPlot through __call__. See the docstring for
    BaseScatterPlotSysTest.scatterPlot for information on how to write further tests using it.
    """
    def __call__(self, array, x_field, y_field, yerr_field, z_field=None, residual = False, 
                 per_ccd_stat=None, xlabel=None, ylabel=None, zlabel=None, color = "",
                 lim=None, equal_axis=False, linear_regression=False, reference_line = None):
        """
        Draw a scatter plot and return a `matplotlib.figure.Figure` object.
        This method has a bunch of options for controlling appearance of a plot, which is
        explained below. To implement a child class of ScatterPlotSysTest, call scatterPlot within
        __call__ of the child class and return `matplotlib.figure.Figure` that scatterPlot returns.
        @param array           A structured NumPy array which contains data to be plotted.
        @param x_field         The name of the field in `array` to be used for x.
        @param y_field         The name of the field in `array` to be used for y.
        @param yerr_field      The name of the field in `array` to be used for y error.
        @param z_field         The name of the field in `array` to be used for z, which appears as
                               the colors of scattered points.
                               [default: None, meaning there is no additional quantity]
        @param residual        Show residual between x and y on the y-axis.
                               [default: False, meaning y value itself is on the y-axis]
        @param per_ccd_stat    Which statistics (median, mean, or None) to be calculated within
                               each CCD.
                               [default: None, meaning no statistics are calculated]
        @param xlabel          The label for the x-axis.
                               [default: None, meaning do not show a label on the x-axis]
        @param ylabel          The label for the y-axis.
                               [default: None, meaning do not show a label on the y-axis]
        @param zlabel          The label for the z values which appears at the side of the color
                               bar.
                               [default: None, meaning do not show a label of z values]
        @param color           The color of scattered points. This color is also applied to
                               linear regression if argument `linear_regression` is True. This
                               parameter is ignored when z is not None. In this case, the
                               color of linear regression is set to blue.
                               [default: None, meaning follow a matplotlib's default color]
        @param lim             The limit of the axes. This can be specified explicitly by
                               using tuples such as ((xmin, xmax), (ymin, ymax)).
                               If one passes float p, this routine calculates the p%-percentile
                               around the median for each axis.
                               [default: None, meaning do not set any limits]
        @equal_axis            If True, force ticks of the x-axis and y-axis equal to each other.
                               [default: False]
        @linear_regression     If True, perform linear regression for x and y and plot a
                               regression line. If yerr is not None, perform the linear
                               regression incorporating the error into the standard chi^2
                               and plot a regression line with a 1-sigma allowed region.
                               [default: False]
        @reference_line        Draw a reference line. If reference_line == 'one-to-one', x=y
                               is drawn. If reference_line == 'zero', y=0 is drawn.
                               A user-specific function can be used by passing an object which
                               has an attribute '__call__' and returns a 1-d Numpy array.
        @returns               a matplotlib.figure.Figure object
        """
        if per_ccd_stat:
            if z_field is None:
                z = None
                x, y, yerr = self.getStatisticsPerCCD(array['CCD'], array[x_field],
                                                      array[y_field], yerr = array[yerr_field],
                                                      stat = per_ccd_stat)
                self.data = numpy.rec.fromarrays([list(set(array['CCD'])), x,
                                                  y, yerr],
                                                 names = ['ccd',
                                                          x_field,
                                                          y_field, 
                                                          yerr_field])
            else:
                x, y, yerr, z = self.getStatisticsPerCCD(array['CCD'], array[x_field],
                                                      array[y_field], yerr = array[yerr_field],
                                                      z = array[z_field], stat = per_ccd_stat)
                self.data = numpy.rec.fromarrays([list(set(array['CCD'])), x,
                                                  y, yerr, zz],
                                                 names = ['ccd',
                                                          x_field,
                                                          y_field, 
                                                          yerr_field,
                                                          z_field])
        else:
            if z_field is None:
                z = None
                x, y, yerr = array[x_field], array[y_field], array[yerr_field]
                self.data = numpy.rec.fromarrays([x,y,yerr],
                                                 names = [x_field,
                                                          y_field,
                                                          yerr_field])
            else:
                x, y, yerr, z = array[x_field], array[y_field], array[yerr_field], array[z_field]
                self.data = numpy.rec.fromarrays([x,y,yerr,z],
                                                 names = [x_field,
                                                          y_field,
                                                          yerr_field,
                                                          z_field])
        y = y-x if residual else y
        return self.scatterPlot(x, y, yerr, z,
                                xlabel=xlabel, ylabel=ylabel,
                                color=color, lim=lim, equal_axis=False,
                                linear_regression=True, reference_line=reference_line)

    def getData(self):
        """
        Returns data used for scatter plot.
        @returns stile_utils.FormatArray object
        """
        return self.data

    def scatterPlot(self, x, y, yerr=None, z=None, xlabel=None, ylabel=None, zlabel=None, color = ""
                    , lim=None, equal_axis=False, linear_regression=False, reference_line = None):
        """
        Draw a scatter plot and return a `matplotlib.figure.Figure` object.
        This method has a bunch of options for controlling appearance of a plot, which is
        explained below. To implement a child class of ScatterPlotSysTest, call scatterPlot within
        __call__ of the child class and return `matplotlib.figure.Figure` that scatterPlot returns.
        @param x               The tuple, list, or NumPy array for x-axis.
        @param y               The tuple, list, or NumPy array for y-axis.
        @param yerr            The tuple, list, or Numpy array for error of the y values.
                               [default: None, meaning do not plot an error]
        @param z               The tuple, list, or Numpy array for an additional quantitiy
                               which appears as colors of scattered points.
                               [default: None, meaning there is no additional quantity]
        @param xlabel          The label of x-axis.
                               [default: None, meaning do not show a label of x-axis]
        @param ylabel          The label of y-axis.
                               [default: None, meaning do not show a label of y-axis]
        @param zlabel          The label of z values which appears at the side of color bar.
                               [default: None, meaning do not show a label of z values]
        @param color           The color of scattered points. This color is also applied to linear
                               regression if argument `linear_regression` is True. This parameter is 
                               ignored when z is not None. In this case, the color of linear 
                               regression is set to blue.
                               [default: None, meaning follow a matplotlib's default color]
        @param lim             The limit of axis. This can be specified explicitly by
                               using tuples such as ((xmin, xmax), (ymin, ymax)).
                               If one passes float p, it calculate p%-percentile around median
                               for each of x-axis and y-axis.
                               [default: None, meaning do not set any limits]
        @equal_axis            If True, force ticks of x-axis and y-axis equal to each other.
                               [default: False]
        @linear_regression     If True, perform linear regression for x and y and plot a regression
                               line. If yerr is not None, perform the linear regression with
                               incorporating the error into the standard chi^2 and plot
                               a regression line with a 1-sigma allowed region.
                               [default: False]
        @reference_line        Draw a reference line. If reference_line == 'one-to-one', x=y is
                               drawn. If reference_line == 'zero', y=0 id drawn. A user-specific
                               function can be used by passing an object which has an attribute
                               '__call__' and returns a 1-d Numpy array.
        @returns                a matplotlib.figure.Figure object
        """
        fig = plt.figure()
        ax = fig.add_subplot(1,1,1)

        # mask data with nan. Emit a warning if an array has nan in it.
        x_isnan = numpy.isnan(x)
        y_isnan = numpy.isnan(y)
        import warnings
        if numpy.sum(x_isnan) != 0:
            warnings.warn('There are %s nans in x, out of %s.' % (numpy.sum(x_isnan), len(x_isnan)))
        if numpy.sum(y_isnan) != 0:
            warnings.warn('There are %s nans in y, out of %s.' % (numpy.sum(y_isnan), len(y_isnan)))
        sel = numpy.logical_and(numpy.invert(x_isnan), numpy.invert(y_isnan))
        if yerr is not None:
            yerr_isnan = numpy.isnan(yerr)
            if numpy.sum(yerr_isnan) != 0:
                warnings.warn('There are %s nans in yerr, out of %s.'
                             % (numpy.sum(yerr_isnan), len(yerr_isnan)))
            sel = numpy.logical_and(sel, numpy.invert(yerr_isnan))
        if z is not None:
            z_isnan = numpy.isnan(z)
            if numpy.sum(z_isnan) != 0:
                warnings.warn('There are %s nans in z, out of %s.'
                             % (numpy.sum(z_isnan), len(z_isnan)))
            sel = numpy.logical_and(sel, numpy.invert(z_isnan))
        x = x[sel]
        y = y[sel]
        yerr = yerr[sel] if yerr is not None else None
        z = z[sel] if z is not None else None

        # load axis limits if argument lim is ((xmin, xmax), (ymin, ymax))
        if isinstance(lim, tuple):
            xlim = lim[0]
            ylim = lim[1]

        # calculate n-sigma limits around mean if lim is float
        elif isinstance(lim, float):
            p = lim
            xlim = (numpy.percentile(x, 50.-0.5*p), numpy.percentile(x, 50.+0.5*p))
            ylim = (numpy.percentile(y, 50.-0.5*p), numpy.percentile(y, 50.+0.5*p))
        # in other cases (except for the default value None), raise an exception
        elif lim is not None:
            raise TypeError('lim should be ((xmin, xmax), (ymin, ymax)) or'
                            '`float` to indicate p%-percentile around median.')
        else:
            # Even if lim = None, we want to set limits. Limits set by matplotlib looks uneven probably because it seems to pick round numbers for the endpoints (eg -0.2 and 0.2).
            xlim = (numpy.min(x)-0.05*(numpy.max(x)-numpy.min(x)),
                    numpy.max(x)+0.05*(numpy.max(x)-numpy.min(x)))
            # We apply the same thing to y. However, when y has error, setting the limit may cut out error, so we just leave it.
            if yerr is None:
                ylim = (numpy.min(y)-0.05*(numpy.max(y)-numpy.min(y)),
                        numpy.max(y)+0.05*(numpy.max(y)-numpy.min(y)))
            else:
                ylim = None

        # plot
        if z is None:
            if yerr is None:
                p = ax.plot(x, y, ".%s" % color)
            else:
                p = ax.errorbar(x, y, yerr, fmt=".%s" % color)
            # store color for latter use
            used_color = p[0].get_color()
        else:
            if yerr is not None:
                plt.errorbar(x, y, yerr=yerr, linestyle="None", color = "k", zorder=0)
            plt.scatter(x, y, c=z, zorder=1)
            cb = plt.colorbar()
            used_color = "b"

        # make axes ticks equal to each other if specified
        if equal_axis:
            ax.axis("equal")

        # set axis limits if specified
        if xlim is not None:
            ax.set_xlim(*xlim)
        if ylim is not None:
            ax.set_ylim(*ylim)

        # set up x value for linear regression or a reference line
        if linear_regression or reference_line is not None:
            # set x limits of a regression line.
            # If equal_axis is False, just use x limits set to axis.
            if not equal_axis:
                xlimtmp = ax.get_xlim()
            # If equal_axis is True, x limits may not reflect an actual limit of a plot,e.g., if 
            # y limits are wider than x limits, an actual limit along the x-axis becomes wider
            # than what we specified although a value tied to a matplotlib.axes object remains
            # the same, which can result in a regression line truncated in smaller range along
            # x-axis if we simply use ax.get_xlim() to the regression line. To avoid this,
            # take a wider range between x limits and y limits, and set this range to 
            # the x limit of a regression line.
            else:
                d = numpy.max([ax.get_xlim()[1] - ax.get_xlim()[0], 
                               ax.get_ylim()[1] - ax.get_ylim()[0]])
                xlimtmp = [numpy.average(x)-0.5*d, numpy.average(x)+0.5*d]
            xtmp = numpy.linspace(*xlimtmp)

        # perform linear regression if specified
        if linear_regression:
            if yerr is None:
                m, c = self.linearRegression(x, y)
                ax.plot(xtmp, m*xtmp+c, "--%s" % used_color)
            else:
                m, c, cov_m, cov_c, cov_mc = self.linearRegression(x, y, err = yerr)
                ax.plot(xtmp, m*xtmp+c, "--%s" % used_color)
                y = m*xtmp+c
                # calculate yerr using the covariance
                yerr = numpy.sqrt(xtmp**2*cov_m + 2.*xtmp*cov_mc + cov_c)
                ax.fill_between(xtmp, y-yerr, y+yerr, facecolor = used_color,
                                edgecolor = used_color, alpha =0.5)
                ax.annotate(r"$m=%.4f\pm%.4f$" %(m, numpy.sqrt(cov_m))+"\n"+
                            r"$c=%.4f\pm%.4f$" %(c, numpy.sqrt(cov_c)), xy=(0.75, 0.05),
                            xycoords='axes fraction')

        # draw a reference line
        if reference_line is not None:
            if isinstance(reference_line, str):
                if reference_line == "one-to-one":
                    ax.plot(xtmp, xtmp, "--k")
                elif reference_line == "zero":
                    ax.plot(xtmp, numpy.zeros(xtmp.shape), "--k")
            elif hasattr(reference_line, '__call__'):
                y = reference_line(xtmp)
                if len(numpy.array(y).shape) != 1 or len(y) != len(xtmp):
                    raise TypeError('an object for reference_line should return a 1-d array whose'
                                    'size is the same as input')
                ax.plot(xtmp, y, "--k")
            else:
                raise TypeError("reference_line should be str 'one-to-one' or 'zero',"
                                "or an object which has atttibute '__call__'.")

        # set axis labels if specified
        if xlabel is not None:
            ax.set_xlabel(xlabel)
        if ylabel is not None:
            ax.set_ylabel(ylabel)
        if zlabel is not None:
            cb.set_label(zlabel)

        fig.tight_layout()

        return fig

    def linearRegression(self, x, y, err = None):
        """
        Perform linear regression (y=mx+c). If error is given, it returns covariance.
        @param x               NumPy array for x.
        @param y               NumPy array for y.
        @param err             Numpy array for y error.
                               [default: None, meaning do not consider y error]
        @returns               m, c. If err is not None, m, c, cov_m, cov_c, cov_mc.
        """

        e = numpy.ones(x.shape) if err is None else err
        S = numpy.sum(1./e**2)
        Sx = numpy.sum(x/e**2)
        Sy = numpy.sum(y/e**2)
        Sxx = numpy.sum(x**2/e**2)
        Sxy = numpy.sum(x*y/e**2)
        Delta = S*Sxx - Sx**2
        m = (S*Sxy-Sx*Sy)/Delta
        c = (Sxx*Sy-Sx*Sxy)/Delta
        if err is None:
            return m, c
        else:
            cov_m = S/Delta
            cov_c = Sxx/Delta
            cov_mc = -Sx/Delta
            return m, c, cov_m, cov_c, cov_mc

    def getStatisticsPerCCD(self, ccds, x, y, yerr = None, z = None, stat = "median"):
        """
        Calculate median or mean for x and y (and z if specified) for each ccd.
        @param ccds       NumPy array for ccds, an array in which each element indicates
                          ccd id of each data point.
        @param x          NumPy array for x.
        @param y          NumPy array for y.
        @param yerr       Numpy array for y error.
                          [default: None, meaning do not consider y error]
        @param z          NumPy array for z.
                          [default: None, meaning do not statistics for z]
        @returns          x_ave, y_ave, y_ave_std.
        """
        if stat == "mean":
            x_ave = numpy.array([numpy.average(x[ccds == ccd])
                                 for ccd in set(ccds)])
            if yerr is None:
                y_ave = numpy.array([numpy.average(y[ccds == ccd])
                                     for ccd in set(ccds)])
                y_ave_std = numpy.array([numpy.std(y[ccds == ccd])/
                                         numpy.sqrt(len(y[ccds == ccd]))
                                         for ccd in set(ccds)])
            # calculate y and its std under the inverse variance weight if yerr is given
            else:
                y_ave = numpy.array([numpy.sum(y[ccds == ccd]/
                                               yerr[ccds == ccd]**2)/
                                     numpy.sum(1./yerr[ccds == ccd]**2)
                                     for ccd in set(ccds)])
                y_ave_std = numpy.array([numpy.sqrt(1./numpy.sum(1./yerr[ccds == ccd]**2
                                                                 ))
                                         for ccd in set(ccds)])
            if z is not None:
                z_ave = numpy.array([numpy.average(z[ccds == ccd])
                                     for ccd in set(ccds)])
                return x_ave, y_ave, y_ave_std, z_ave
            else:
                return x_ave, y_ave, y_ave_std
        elif stat == "median":
            x_med = numpy.array([numpy.median(x[ccds == ccd])
                                 for ccd in set(ccds)])
            y_med = numpy.array([numpy.median(y[ccds == ccd])
                                 for ccd in set(ccds)])
            y_med_std = numpy.array([numpy.sqrt(numpy.pi/2.)*numpy.std(y[ccds == ccd])
                                     /numpy.sqrt(len(y[ccds == ccd]))
                                     for ccd in set(ccds)])
            if z is not None:
                z_med = numpy.array([numpy.median(z[ccds == ccd])
                                     for ccd in set(ccds)])
                return x_med, y_med, y_med_std, z_med
            else:
                return x_med, y_med, y_med_std
        else:
            raise ValueError('stat should be mean or median.')
    def __call__(self, *args, **kwargs):
        return self.scatterPlot(*args, **kwargs)

class ScatterPlotStarVsPSFG1SysTest(BaseScatterPlotSysTest):
    short_name = 'scatterplot_star_vs_psf_g1'
    long_name = 'Make a scatter plot of star g1 vs psf g1'
    objects_list = ['star PSF']
    required_quantities = [('g1', 'g1_err', 'psf_g1')]

    def __call__(self, array, per_ccd_stat = None, color = '', lim=None):
        return super(ScatterPlotStarVsPSFG1SysTest, self).__call__(array, 'psf_g1', 'g1', 'g1_err',
                                                                   residual = False,
                                                                   per_ccd_stat = per_ccd_stat,
                                                                   xlabel=r'$g^{\rm PSF}_1$',
                                                                   ylabel=r'$g^{\rm star}_1$',
                                                                   color=color, lim=lim, equal_axis=False,
                                                                   linear_regression=True,
                                                                   reference_line='one-to-one')

class ScatterPlotStarVsPSFG2SysTest(BaseScatterPlotSysTest):
    short_name = 'scatterplot_star_vs_psf_g2'
    long_name = 'Make a scatter plot of star g2 vs psf g2'
    objects_list = ['star PSF']
    required_quantities = [('g2', 'g2_err', 'psf_g2')]

    def __call__(self, array, per_ccd_stat = None, color = '', lim=None):
        return super(ScatterPlotStarVsPSFG2SysTest, self).__call__(array, 'psf_g2', 'g2', 'g2_err',
                                                                   residual = False,
                                                                   per_ccd_stat = per_ccd_stat,
                                                                   xlabel=r'$g^{\rm PSF}_2$',
                                                                   ylabel=r'$g^{\rm star}_2$',
                                                                   color=color, lim=lim, equal_axis=False,
                                                                   linear_regression=True,
                                                                   reference_line='one-to-one')

class ScatterPlotStarVsPSFSigmaSysTest(BaseScatterPlotSysTest):
    short_name = 'scatterplot_star_vs_psf_sigma'
    long_name = 'Make a scatter plot of star sigma vs psf sigma'
    objects_list = ['star PSF']
    required_quantities = [('sigma', 'sigma_err', 'psf_sigma')]

    def __call__(self, array, per_ccd_stat = None, color = '', lim=None):
        return super(ScatterPlotStarVsPSFSigmaSysTest, self).__call__(array, 'psf_sigma', 'sigma', 'sigma_err',
                                                                      residual = False,
                                                                      per_ccd_stat = per_ccd_stat,
                                                                      xlabel=r'$\sigma^{\rm PSF}$ [arcsec]',
                                                                      ylabel=r'$\sigma^{\rm star}$ [arcsec]',
                                                                      color=color, lim=lim, equal_axis=False,
                                                                      linear_regression=True,
                                                                      reference_line='one-to-one')

class ScatterPlotResidualVsPSFG1SysTest(BaseScatterPlotSysTest):
    short_name = 'scatterplot_residual_vs_psf_g1'
    long_name = 'Make a scatter plot of residual g1 vs psf g1'
    objects_list = ['star PSF']
    required_quantities = [('g1', 'g1_err', 'psf_g1')]

    def __call__(self, array, per_ccd_stat = None, color = '', lim=None):
        return super(ScatterPlotResidualVsPSFG1SysTest, self).__call__(array, 'psf_g1', 'g1', 'g1_err',
                                                                       residual = True,
                                                                       per_ccd_stat = per_ccd_stat,
                                                                       xlabel=r'$g^{\rm PSF}_1$',
                                                                       ylabel=r'$g^{\rm star}_1 - g^{\rm PSF}_1$',
 
                                                                       color=color, lim=lim, equal_axis=False,
                                                                       linear_regression=True,
                                                                       reference_line='zero')

class ScatterPlotResidualVsPSFG2SysTest(BaseScatterPlotSysTest):
    short_name = 'scatterplot_residual_vs_psf_g2'
    long_name = 'Make a scatter plot of residual g2 vs psf g2'
    objects_list = ['star PSF']
    required_quantities = [('g2', 'g2_err', 'psf_g2')]

    def __call__(self, array, per_ccd_stat = None, color = '', lim=None):
        return super(ScatterPlotResidualVsPSFG2SysTest, self).__call__(array, 'psf_g2', 'g2', 'g2_err',
                                                                       residual = True,
                                                                       per_ccd_stat = per_ccd_stat,
                                                                       xlabel=r'$g^{\rm PSF}_2$',
                                                                       ylabel=r'$g^{\rm star}_2 - g^{\rm PSF}_2$',
 
                                                                       color=color, lim=lim, equal_axis=False,
                                                                       linear_regression=True,
                                                                       reference_line='zero')

class ScatterPlotResidualVsPSFSigmaSysTest(BaseScatterPlotSysTest):
    short_name = 'scatterplot_residual_vs_psf_sigma'
    long_name = 'Make a scatter plot of residual sigma vs psf sigma'
    objects_list = ['star PSF']
    required_quantities = [('sigma', 'sigma_err', 'psf_sigma')]

    def __call__(self, array, per_ccd_stat = None, color = '', lim=None):
        return super(ScatterPlotResidualVsPSFSigmaSysTest, self).__call__(array, 'psf_sigma', 'sigma', 'sigma_err',
                                                                       residual = True,
                                                                       per_ccd_stat = per_ccd_stat,
                                                                       xlabel=r'$\sigma^{\rm PSF}$ [arcsec]',
                                                                       ylabel=r'$\sigma^{\rm star} - \sigma^{\rm PSF}$ [arcsec]',
 
                                                                       color=color, lim=lim, equal_axis=False,
                                                                       linear_regression=True,
                                                                       reference_line='zero')
<|MERGE_RESOLUTION|>--- conflicted
+++ resolved
@@ -599,9 +599,6 @@
     def __call__(self, data, data2=None, random=None, random2=None, config=None, **kwargs):
         return self.getCF('gg', data, data2, random, random2, config=config, **kwargs)
 
-<<<<<<< HEAD
-class GalaxyDensityCorrelationSysTest(BaseCorrelationFunctionSysTest):
-=======
 class Rho1SysTest(CorrelationFunctionSysTest):
     """
     Compute the auto-correlation of residual star shapes (star shapes - psf shapes).
@@ -635,8 +632,7 @@
             new_random2 = random2
         return self.getCF('gg', new_data, new_data2, new_random, new_random2, config=config, **kwargs)
 
-class GalaxyDensityCorrelationSysTest(CorrelationFunctionSysTest):
->>>>>>> 7bbc6692
+class GalaxyDensityCorrelationSysTest(BaseCorrelationFunctionSysTest):
     """
     Compute the galaxy position autocorrelations.
     """
@@ -958,15 +954,10 @@
         return fig
     def __call__(self, *args, **kwargs):
         return self.whiskerPlot(*args, **kwargs)
-
-<<<<<<< HEAD
-class WhiskerPlotStarSysTest(BaseWhiskerPlotSysTest):
-=======
     def getData(self):
         return self.data
 
 class WhiskerPlotStarSysTest(WhiskerPlotSysTest):
->>>>>>> 7bbc6692
     short_name = 'whiskerplot_star'
     long_name = 'Make a Whisker plot of stars'
     objects_list = ['star PSF']
