--- conflicted
+++ resolved
@@ -1120,9 +1120,6 @@
                                 size_label=r'$\sigma$ [pixel]',
                                 xlim=xlim, ylim=ylim, equal_axis=True)
 
-<<<<<<< HEAD
-def ScatterPlotSysTest(type=None):
-=======
 class HistogramSysTest(SysTest):
     """
     A base class for Stile systematics tests that generate histograms.
@@ -1554,7 +1551,6 @@
         return self.HistoPlot(*args, **kwargs)
 
 def ScatterPlotSysTest(type=None):                                
->>>>>>> d1a8bae6
     """
     Initialize an instance of a :class:`BaseScatterPlotSysTest` class, based on the ``type`` kwarg
     given. Options are:
