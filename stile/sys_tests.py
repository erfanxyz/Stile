"""@file sys_tests.py
Contains the class definitions of the Stile systematics tests.
"""
import numpy
import stile
import treecorr
from treecorr.corr2 import corr2_valid_params
try:
    import matplotlib
    # We should decide which backend to use (this line allows running matplotlib even on sessions
    # without properly defined displays, eg through PBS)
    matplotlib.use('Agg')
    import matplotlib.pyplot as plt
    has_matplotlib = True
except ImportError:
    has_matplotlib = False

# Silly class so we can call savefig() on something returned from a plot() class that doesn't
# actually do anything.
class PlotNone(object):
    def savefig(self, filename):
        pass

class SysTest:
    """
    A SysTest is a lensing systematics test of some sort.  It should define the following
    attributes:
        short_name: a string that can be used in filenames to denote this systematics test
        long_name: a string to denote this systematics test within program text outputs
        objects_list: a list of objects that the test should operate on.  We expect these objects
            to be from the list:
            ['galaxy', 'star',  # all such objects,
             'galaxy lens',     # only galaxies to be used as lenses in galaxy-galaxy lensing tests,
             'star PSF',        # stars used in PSF determination,
             'star bright',     # especially bright stars,
             'galaxy random',   # random catalogs with the same spatial distribution as the
             'star random']     # 'galaxy' or 'star' samples.
        required_quantities: a list of tuples.  Each tuple is the list of fields/quantities that
            should be given for the corresponding object from the objects_list.  We expect the
            quantities to be from the list:
            ['ra', 'dec',       # Position on the sky
             'x', 'y',          # Position in CCD/detector coordinates (or any flat projection)
             'g1', g2', 'g1_err', 'g2'_err', # Two components of shear and their errors
             'sigma', 'sigma_err', # Object size and its error
             'w',               # Per-object weight
             'psf_g1', 'psf_g2', 'psf_sigma'] # PSF shear and size at the object location

    It should define the following methods:
        __call__(self, data, data2=None, random=None, random2=None, config=None, **kwargs):
            Run a test on a set of data, or a test involving two data sets data and data2, with
            optional corresponding randoms random and random2.  Keyword args can be in a dict passed
            to `config` or as explicit kwargs.  Explicit kwargs should override `config` arguments.
    """
    short_name = ''
    long_name = ''
    def __init__(self):
        pass
    def __call__(self):
        raise NotImplementedError()
    def plot(self, results):
        """
        If the results returned from the __call__() function of this class have a .savefig()
        method, return that object.  Otherwise, return an object with a .savefig() method that
        doesn't do anything.  plot() should be overridden by child classes to actually generate
        plots if desired.
        """
        if hasattr(results, 'savefig'):
            return results
        else:
            return PlotNone()

class PlotDetails(object):
    """
    A container class to hold details about field names, titles for legends, and y-axis labels for
    plots of correlation functions.
    """
    def __init__(self, t_field=None, t_title=None, x_field=None, x_title=None,
                 t_im_field=None, t_im_title=None, x_im_field=None, x_im_title=None,
                 datarandom_t_field=None, datarandom_t_title=None,
                 datarandom_x_field=None, datarandom_x_title=None,
                 sigma_field=None, y_title=None):
        self.t_field = t_field  # Field of t-mode/+-mode shear correlation functions
        self.t_title = t_title  # Legend title for previous line
        self.x_field = x_field  # Field of b-mode/x-mode shear correlation functions
        self.x_title = x_title  # Legend title for previous line
        self.t_im_field = t_im_field  # Imaginary part of t-mode/+-mode
        self.t_im_title = t_im_title  # Legend title for previous line
        self.x_im_field = x_im_field  # Imaginary part of b-mode/x-mode
        self.x_im_title = x_im_title  # Legend title for previous line
        self.datarandom_t_field = datarandom_t_field  # If data or randoms are available separately,
                                                      # this +'d' or +'r' is the t-mode field name
        self.datarandom_t_title = datarandom_t_title  # Legend title for previous line
        self.datarandom_x_field = datarandom_x_field  # As above, for b-mode
        self.datarandom_x_title = datarandom_x_title  # Legend title for previous line
        self.sigma_field = sigma_field  # 1-sigma error bar field
        self.y_title = y_title  # y-axis label

if treecorr.version<'3.1':        
    treecorr_func_dict = {'gg': treecorr.G2Correlation,
                          'm2': treecorr.G2Correlation,
                          'ng': treecorr.NGCorrelation,
                          'nm': treecorr.NGCorrelation,
                          'norm': treecorr.NGCorrelation,
                          'nn': treecorr.N2Correlation,
                          'kk': treecorr.K2Correlation,
                          'nk': treecorr.NKCorrelation,
                          'kg': treecorr.KGCorrelation}
else:
    treecorr_func_dict = {'gg': treecorr.GGCorrelation,
                          'm2': treecorr.GGCorrelation,
                          'ng': treecorr.NGCorrelation,
                          'nm': treecorr.NGCorrelation,
                          'norm': treecorr.NGCorrelation,
                          'nn': treecorr.NNCorrelation,
                          'kk': treecorr.KKCorrelation,
                          'nk': treecorr.NKCorrelation,
                          'kg': treecorr.KGCorrelation}

class CorrelationFunctionSysTest(SysTest):
    """
    A base class for the Stile systematics tests that use correlation functions. This implements the
    class method getCF(), which runs a TreeCorr correlation function on a given set of data. Exact
    arguments to this method should be created by child classes of CorrelationFunctionSysTest; see
    the docstring for CorrelationFunctionSysTest.getCF() for information on how to write further
    tests using it.
    """
    short_name = 'corrfunc'
    # Set the details (such as field names and titles) for all the possible plots generated by
    # TreeCorr
    plot_details = [PlotDetails(t_field='omega', t_title='$\omega$',
                                sigma_field='sig_omega', y_title="$\omega$"),  # n2
        PlotDetails(t_field='<gamT>', t_title=r'$\langle \gamma_T \rangle$',
                    x_field='<gamX>', x_title=r'$\langle \gamma_X \rangle$',
                    datarandom_t_field='gamT_', datarandom_t_title='$\gamma_{T',
                    datarandom_x_field='gamX_', datarandom_x_title='$\gamma_{X',
                    sigma_field='sigma', y_title="$\gamma$"),  # ng
        PlotDetails(t_field='xi+', t_title=r'$\xi_+$', x_field='xi-', x_title=r'$\xi_-$',
                    t_im_field='xi+_im', t_im_title=r'$\xi_{+,im}$',
                    x_im_field='xi-_im', x_im_title=r'$\xi_{-,im}$',
                    sigma_field='sigma_xi', y_title=r"$\xi$"),  # gg
        PlotDetails(t_field='<kappa>', t_title=r'$\langle \kappa \rangle$',
                    datarandom_t_field='kappa_', datarandom_t_title='$kappa_{',
                    sigma_field='sigma', y_title="$\kappa$"),  # nk
        PlotDetails(t_field='xi', t_title=r'$\xi$', sigma_field='sigma_xi', y_title=r"$\xi$"),  # k2
        PlotDetails(t_field='<kgamT>', t_title=r'$\langle \kappa \gamma_T\rangle$',
                    x_field='<kgamX>', x_title=r'$\langle \kappa \gamma_X\rangle$',
                    datarandom_t_field='kgamT_', datarandom_t_title=r'$\kappa \gamma_{T',
                    datarandom_x_field='kgamX_', datarandom_x_title=r'$\kappa \gamma_{X',
                    sigma_field='sigma', y_title="$\kappa\gamma$"),  # kg
        PlotDetails(t_field='<Map^2>', t_title=r'$\langle M_{ap}^2 \rangle$',
                    x_field='<Mx^2>', x_title=r'$\langle M_x^2\rangle$',
                    t_im_field='<MMx>(a)', t_im_title=r'$\langle MM_x \rangle(a)$',
                    x_im_field='<Mmx>(b)', x_im_title=r'$\langle MM_x \rangle(b)$',
                    sigma_field='sig_map', y_title="$M_{ap}^2$"),  # m2
        PlotDetails(t_field='<NMap>', t_title=r'$\langle NM_{ap} \rangle$',
                    x_field='<NMx>', x_title=r'$\langle NM_{x} \rangle$',
                    sigma_field='sig_nmap', y_title="$NM_{ap}$")  # nm or norm
        ]

    def makeCatalog(self, data, config=None, use_as_k=None, use_chip_coords=False):
        if data is None or isinstance(data, treecorr.Catalog):
            return data
        catalog_kwargs = {}
        fields = data.dtype.names
        if 'ra' in fields and 'dec' in fields:
            if not use_chip_coords:
                catalog_kwargs['ra'] = data['ra']
                catalog_kwargs['dec'] = data['dec']
            elif 'x' in fields and 'y' in fields:
                catalog_kwargs['x'] = data['x']
                catalog_kwargs['y'] = data['y']
            else:
                raise ValueError('Chip coordinates requested, but "x" and "y" fields not found '
                                 'in data')
        elif 'x' in fields and 'y' in fields:
            catalog_kwargs['x'] = data['x']
            catalog_kwargs['y'] = data['y']
        else:
            raise ValueError("Data must contain (ra,dec) or (x,y) in order to do correlation "
                             "function tests.")
        if 'g1' in fields and 'g2' in fields:
            catalog_kwargs['g1'] = data['g1']
            catalog_kwargs['g2'] = data['g2']
        if use_as_k:
            if use_as_k in fields:
                catalog_kwargs['k'] = data[use_as_k]
        elif 'k' in fields:
            catalog_kwargs['k'] = data['k']
        # Quirk of length-1 formatted arrays: the fields will be floats, not
        # arrays, which would break the Catalog init.
        try:
            len(data)
        except:
            if not hasattr(data, 'len') and isinstance(data, numpy.ndarray):
                for key in catalog_kwargs:
                    catalog_kwargs[key] = numpy.array([catalog_kwargs[key]])
        catalog_kwargs['config'] = config
        return treecorr.Catalog(**catalog_kwargs)

    def getCF(self, correlation_function_type, data, data2=None,
                    random=None, random2=None, use_as_k = None, use_chip_coords=False,
                    config=None, **kwargs):
        """
        Sets up and calls treecorr on the given set of data.

        The user needs to specify the type of correlation function requested.  The available types
        are:
            'nn': a 2-point correlation function
            'ng': a point-shear correlation function (eg galaxy-galaxy lensing)
            'gg': a shear-shear correlation function (eg cosmic shear)
            'nk': a point-scalar [such as convergence, hence k meaning "kappa"] correlation function
            'kk': a scalar-scalar correlation function
            'kg': a scalar-shear correlation function
            'm2': an aperture mass measurement
            'nm': an <N aperture mass> measurement
            'norm': 'nm' properly normalized by the average values of n and aperture mass to return
                    something like a correlation coefficient.
        More details can be found in the Readme.md for TreeCorr.

<<<<<<< HEAD
=======
        Additionally, for the 'nn', 'ng', 'nk', 'nm' and 'norm' options, the user can pass a kwarg 
        nn_statistic = 'compensated' or nn_statistic = 'true' (or similarly for 'ng' and 'nk'; 
        note that the 'nm' type checks the 'ng_statistic' kwarg and the 'norm' type checks the
        'nn_statistic' kwarg!).  For 'nn' and 'norm' correlation functions, 'compensated' is the 
        Landy-Szalay estimator, while 'simple' is just (data/random - 1).  For the other kinds, 
        'compensated' means the random-shear or random-kappa correlation function is subtracted 
        from the data correlation function,  while 'simple' merely returns the data correlation 
        function.  Again, the TreeCorr documentation contains more information.  The '*_statistic'
        kwarg will be ignored if it is passed for any other correlation function type.  The 
        default is to use 'compensated' if randoms are present and 'simple' otherwise.

>>>>>>> c3b507cb
        This function accepts all (self-consistent) sets of data, data2, random, and random2.
        Including "data2" and possibly "random2" will return a cross-correlation; otherwise the
        program returns an autocorrelation.  "Random" keys are necessary for the 'nn' form of the
        correlation function, and can be used (but are not necessary) for 'ng', 'nk', and 'kg'.

        @param stile_args    The dict containing the parameters that control Stile's behavior
        @param correlation_function_type The type of correlation function ('nn', 'ng', 'gg', 'nk',
                             'k2', 'kg', 'm2', 'nm', 'norm') to request from TreeCorr--see above.
        @param data, data2, random, random2: NumPy arrays of data with fields using the field name
                             strings given in the stile.fieldNames dict.
        @param kwargs        Any other TreeCorr parameters (will silently supercede anything in
                             stile_args).
        @returns             a numpy array of the TreeCorr outputs.
        """
        import tempfile
        import os

        if not correlation_function_type in treecorr_func_dict:
            raise ValueError('Unknown correlation function type: %s'%correlation_function_type)

        handle, output_file = tempfile.mkstemp()

        # First, pull out the TreeCorr-relevant parameters from the stile_args dict, and add
        # anything passed as a kwarg to that dict.
        if (random and len(random)) or (random2 and len(random2)):
            treecorr_kwargs[correlation_function_type+'_statistic'] = \
                treecorr_kwargs.get(correlation_function_type+'_statistic','compensated')
        treecorr_kwargs = stile.treecorr_utils.PickTreeCorrKeys(config)
        treecorr_kwargs.update(stile.treecorr_utils.PickTreeCorrKeys(kwargs))
        treecorr.config.check_config(treecorr_kwargs, corr2_valid_params)
<<<<<<< HEAD
=======
        
        if data is None:
            raise ValueError('Must include a data array!')
        if correlation_function_type=='nn':
            if random is None or ((data2 is not None or random2 is not None) and not 
                                  (data2 is not None and random2 is not None)):
                raise ValueError('Incorrect data types for correlation function: must have '
                                   'data and random, and random2 if data2.')
        elif correlation_function_type in ['gg', 'm2', 'kk']:
            if random or random2:
                print "Warning: randoms ignored for this correlation function type"
        elif correlation_function_type in ['ng', 'nm', 'nk']:
            if data2 is None:
                raise ValueError('Must include data2 for this correlation function type')
            if random2 is not None:
                print "Warning: random2 ignored for this correlation function type"
        elif correlation_function_type=='norm':
            if data2 is None:
                raise ValueError('Must include data2 for this correlation function type')
            if random is None:
                raise ValueError('Must include random for this correlation function type')
            if random2 is None:
                print "Warning: random2 ignored for this correlation function type"
        elif correlation_function_type=='kg':
            if data2 is None:
                raise ValueError('Must include data2 for this correlation function type')
            if random is not None or random2 is not None:
                print "Warning: randoms ignored for this correlation function type"
                
        data = self.makeCatalog(data, config=treecorr_kwargs, use_as_k = use_as_k,
                                      use_chip_coords = use_chip_coords)
        data2 = self.makeCatalog(data2, config=treecorr_kwargs, use_as_k = use_as_k,
                                        use_chip_coords = use_chip_coords)
        random = self.makeCatalog(random, config=treecorr_kwargs, use_as_k = use_as_k,
                                          use_chip_coords = use_chip_coords)
        random2 = self.makeCatalog(random2, config=treecorr_kwargs, use_as_k = use_as_k,
                                            use_chip_coords = use_chip_coords)

        treecorr_kwargs[correlation_function_type+'_file_name'] = output_file

        func = treecorr_func_dict[correlation_function_type](treecorr_kwargs)
        func.process(data, data2)
        if correlation_function_type in ['ng', 'nm', 'nk']:
            comp_stat = {'ng': 'ng', 'nm': 'ng', 'nk': 'nk'}  # which _statistic kwarg to check
            if treecorr_kwargs.get(comp_stat[correlation_function_type]+'_statistic',
               self.compensateDefault(data,data2,random,random2)) ==  'compensated':
                func_random = treecorr_func_dict[correlation_function_type](treecorr_kwargs)
                func_random.process(random, data2)
            else:
                func_random = None
        elif correlation_function_type=='norm':
            func_gg = treecorr_func_dict['gg'](treecorr_kwargs)
            func_gg.process(data2)
            func_dd = treecorr_func_dict['nn'](treecorr_kwargs)
            func_dd.process(data)
            func_rr = treecorr_func_dict['nn'](treecorr_kwargs)
            func_rr.process(data)
            if treecorr_kwargs.get('nn_statistic', 
               self.compensateDefault(data,data2,random,random2,both=True)) == 'compensated':
                func_dr = treecorr_func_dict['nn'](treecorr_kwargs)
                func_dr.process(data,random)
            else:
                func_dr = None
        elif correlation_function_type=='nn':
            func_random = treecorr_func_dict[correlation_function_type](treecorr_kwargs)
            if len(random2):
                func_random.process(random, random2)
            else:
                func_random.process(random)
            if not len(data2):
                func_rr = treecorr_func_dict['nn'](treecorr_kwargs)
                func_rr.process(data,random)
                if treecorr_kwargs.get(['nn_statistic'],
                   self.compensateDefault(data,data2,random,random2,both=True)) ==  'compensated':
                    func_dr = treecorr_func_dict['nn'](treecorr_kwargs)
                    func_dr.process(data,random)
                    func_rd = None
                else:
                    func_dr = None
                    func_rd = None
            else:
                func_rr = treecorr_func_dict['nn'](treecorr_kwargs)
                func_rr.process(random,random2)
                if treecorr_kwargs.get(['nn_statistic'],
                   self.compensateDefault(data,data2,random,random2,both=True)) == 'compensated':
                    func_dr = treecorr_func_dict['nn'](treecorr_kwargs)
                    func_dr.process(data,random2)
                    func_rd = treecorr_func_dict['nn'](treecorr_kwargs)
                    func_rd.process(random,data2)
        else:
            func_random = None
        if correlation_function_type=='m2':
            func.writeMapSq(output_file)
        elif correlation_function_type=='nm':
            func.writeNMap(output_file, func_random)
        elif correlation_function_type=='norm':
            func.writeNorm(output_file, func_gg, func_dd, func_rr, func_dr, func_rg)
        elif correlation_function_type=='nn':
            func.write(output_file, func_rr, func_dr, func_rd)
        elif func_random:
            func.write(output_file,func_random)
        else:
            func.write(output_file)
        results = stile.ReadTreeCorrResultsFile(output_file)
        os.close(handle)
        os.remove(output_file)
        return results

    def compensateDefault(self, data, data2, random, random2, both=False):
        """
        Figure out if a compensated statistic can be used from the data present.  Keyword "both"
        indicates that both data sets if present must have randoms; the default, False, means only the first data set must have a random.
        """
        if not random or (random and not len(random)):  # No random
            return 'simple'
        elif both and data2 and len(data2): # Second data set exists and must have a random
            if random2 and len(random2):
                return 'compensated'
            else:
                return 'simple'
        else:  # There's a random, and we can ignore 'both' since this is an autocorrelation
            return 'compensated'
            
>>>>>>> c3b507cb
        
        if data is None:
            raise ValueError('Must include a data array!')
        if correlation_function_type=='nn':
            if random is None or ((data2 is not None or random2 is not None) and not 
                                  (data2 is not None and random2 is not None)):
                raise ValueError('Incorrect data types for correlation function: must have '
                                   'data and random, and random2 if data2.')
        elif correlation_function_type in ['gg', 'm2', 'kk']:
            if random or random2:
                print "Warning: randoms ignored for this correlation function type"
        elif correlation_function_type in ['ng', 'nm', 'nk']:
            if data2 is None:
                raise ValueError('Must include data2 for this correlation function type')
            if random2 is not None:
                print "Warning: random2 ignored for this correlation function type"
        elif correlation_function_type=='norm':
            if data2 is None:
                raise ValueError('Must include data2 for this correlation function type')
            if random is None:
                raise ValueError('Must include random for this correlation function type')
            if random2 is None:
                print "Warning: random2 ignored for this correlation function type"
        elif correlation_function_type=='kg':
            if data2 is None:
                raise ValueError('Must include data2 for this correlation function type')
            if random is not None or random2 is not None:
                print "Warning: randoms ignored for this correlation function type"
                
        data = self.makeCatalog(data, config=treecorr_kwargs, use_as_k = use_as_k,
                                      use_chip_coords = use_chip_coords)
        data2 = self.makeCatalog(data2, config=treecorr_kwargs, use_as_k = use_as_k,
                                        use_chip_coords = use_chip_coords)
        random = self.makeCatalog(random, config=treecorr_kwargs, use_as_k = use_as_k,
                                          use_chip_coords = use_chip_coords)
        random2 = self.makeCatalog(random2, config=treecorr_kwargs, use_as_k = use_as_k,
                                            use_chip_coords = use_chip_coords)

        treecorr_kwargs[correlation_function_type+'_file_name'] = output_file

        func = treecorr_func_dict[correlation_function_type](treecorr_kwargs)
        func.process(data, data2)
        if correlation_function_type in ['ng', 'nm', 'nk']:
            if random is not None:
                func_random = treecorr_func_dict[correlation_function_type](treecorr_kwargs)
                func_random.process(random, data2)
            else:
                func_random = None
        elif correlation_function_type=='norm':
            func_gg = treecorr_func_dict['gg'](treecorr_kwargs)
            func_gg.process(data2)
            func_dd = treecorr_func_dict['nn'](treecorr_kwargs)
            func_dd.process(data)
            func_rr = treecorr_func_dict['nn'](treecorr_kwargs)
            func_rr.process(data)
            # think about defaults here
            if treecorr_kwargs['nn_statistic'] == 'compensated':
                func_dr = treecorr_func_dict['nn'](treecorr_kwargs)
                func_dr.process(data,random)
            else:
                func_dr = None
        elif correlation_function_type=='nn':
            func_random = treecorr_func_dict[correlation_function_type](treecorr_kwargs)
            if len(random2):
                func_random.process(random, random2)
            else:
                func_random.process(random)
            if not len(data2):
                func_rr = treecorr_func_dict['nn'](treecorr_kwargs)
                func_rr.process(data,random)
                if treecorr_kwargs['nn_statistic'] == 'compensated':
                    func_dr = treecorr_func_dict['nn'](treecorr_kwargs)
                    func_dr.process(data,random)
                    func_rd = None
                else:
                    func_dr = None
                    func_rd = None
            else:
                func_rr = treecorr_func_dict['nn'](treecorr_kwargs)
                func_rr.process(random,random2)
                if treecorr_kwargs['nn_statistic'] == 'compensated':
                    func_dr = treecorr_func_dict['nn'](treecorr_kwargs)
                    func_dr.process(data,random2)
                    func_rd = treecorr_func_dict['nn'](treecorr_kwargs)
                    func_rd.process(random,data2)
        else:
            func_random = None
        if correlation_function_type=='m2':
            func.writeMapSq(output_file)
        elif correlation_function_type=='nm':
            func.writeNMap(output_file, func_random)
        elif correlation_function_type=='norm':
            func.writeNorm(output_file, func_gg, func_dd, func_rr, func_dr, func_rg)
        elif correlation_function_type=='nn':
            func.write(output_file, func_rr, func_dr, func_rd)
        elif func_random:
            func.write(output_file,func_random)
        else:
            func.write(output_file)
        results = stile.ReadTreeCorrResultsFile(output_file)
        os.close(handle)
        os.remove(output_file)
        return results

    def plot(self, data, colors=['r', 'b'], log_yscale=False,
                   plot_bmode=True, plot_data_only=True, plot_random_only=True):
        """
        Plot the data returned from a CorrelationFunctionSysTest object.  This chooses some
        sensible defaults, but much of its behavior can be changed.

        @param data       The data returned from a CorrelationFunctionSysTest, as-is.
        @param colors     A tuple of 2 colors, used for the first and second lines on any given plot
        @param log_yscale Whether to use a logarithmic y-scale [default: False]
        @param plot_bmode Whether to plot the b-mode signal, if there is one [default: True]
        @param plot_data_only   Whether to plot the data-only correlation functions, if present
                                [default: True]
        @param plot_random_only Whether to plot the random-only correlation functions, if present
                                [default: True]
        @returns          A matplotlib Figure which may be written to a file with .savefig(), if
                          matplotlib can be imported; else None.
        """

        if not has_matplotlib:
            return None
        fields = data.dtype.names
        # Pick which radius measurement to use
        for t_r in ['<R>', 'R_nominal', 'R']:
            if t_r in fields:
                r = t_r
                break
        else:
            raise ValueError('No radius parameter found in data')

        # Logarithmic x-axes have stupid default ranges: fix this.
        rstep = data[r][1]/data[r][0]
        xlim = [min(data[r])/rstep, max(data[r])*rstep]
        # Check what kind of data is in the array that .plot() received.
        for plot_details in self.plot_details:
            # Pick the one the data contains and use it; break before trying the others.
            if plot_details.t_field in fields:
                pd = plot_details
                break
        else:
            raise ValueError("No valid y-values found in data")
        if log_yscale:
            yscale = 'log'
        else:
            yscale = 'linear'
        fig = plt.figure()
        fig.subplots_adjust(hspace=0)  # no space between stacked plots
        plt.subplots(sharex=True)  # share x-axes
        # Figure out how many plots you'll need--never more than 3, so we just use a stacked column.
        if pd.datarandom_t_field:
            plot_data_only &= pd.datarandom_t_field+'d' in fields
            plot_random_only &= pd.datarandom_t_field+'r' in fields
        if plot_bmode and pd.x_field and pd.t_im_field:
            nrows = 2
        elif pd.datarandom_t_field:
            nrows = 1 + plot_data_only + plot_random_only
        else:
            nrows = 1
        # Plot the first thing
        curr_plot = 0
        ax = fig.add_subplot(nrows, 1, 1)
        ax.errorbar(data[r], data[pd.t_field], yerr=data[pd.sigma_field], color=colors[0],
                    label=pd.t_title)
        if pd.x_title and plot_bmode:
            ax.errorbar(data[r], data[pd.x_field], yerr=data[pd.sigma_field], color=colors[1],
                        label=pd.x_title)
        elif pf.t_im_title:  # Plot y and y_im if not plotting yb (else it goes on a separate plot)
            ax.errorbar(data[r], data[pd.t_im_field], yerr=data[pd.sigma_field], color=colors[1],
                        label=pd.t_im_title)
        ax.set_xscale('log')
        ax.set_yscale(yscale)
        ax.set_xlim(xlim)
        ax.set_ylabel(pd.y_title)
        ax.legend()
        if pd.x_field and plot_bmode and pd.t_im_field:
            # Both yb and y_im: plot (y, yb) on one plot and (y_im, yb_im) on the other.
            ax = fig.add_subplot(nrows, 1, 2)
            ax.errorbar(data[r], data[pd.t_im_field], yerr=data[pd.sigma_field], color=colors[0],
                        label=pd.t_im_title)
            ax.errorbar(data[r], data[pd.x_im_field], yerr=data[pd.sigma_field], color=colors[1],
                        label=pd.x_im_title)
            ax.set_xscale('log')
            ax.set_yscale(yscale)
            ax.set_xlim(xlim)
            ax.set_ylabel(pd.y_title)
            ax.legend()
        if plot_data_only and pd.datarandom_t_field:  # Plot the data-only measurements if requested
            curr_plot += 1
            ax = fig.add_subplot(nrows, 1, 2)
            ax.errorbar(data[r], data[pd.datarandom_t_field+'d'], yerr=data[pd.sigma_field],
                        color=colors[0], label=pd.datarandom_t_title+'d}$')
            if plot_bmode and pd.datarandom_x_field:
                ax.errorbar(data[r], data[pd.datarandom_x_field+'d'], yerr=data[pd.sigma_field],
                        color=colors[1], label=pd.datarandom_x_title+'d}$')
            ax.set_xscale('log')
            ax.set_yscale(yscale)
            ax.set_xlim(xlim)
            ax.set_ylabel(pd.y_title)
            ax.legend()
        if plot_random_only and pd.datarandom_t_field:  # Plot the randoms-only measurements if requested
            ax = fig.add_subplot(nrows, 1, nrows)
            ax.errorbar(data[r], data[pd.datarandom_t_field+'r'], yerr=data[pd.sigma_field],
                        color=colors[0], label=pd.datarandom_t_title+'r}$')
            if plot_bmode and pd.datarandom_x_field:
                ax.errorbar(data[r], data[pd.datarandom_x_field+'r'], yerr=data[pd.sigma_field],
                        color=colors[1], label=pd.datarandom_x_title+'r}$')
            ax.set_xscale('log')
            ax.set_yscale(yscale)
            ax.set_xlim(xlim)
            ax.set_ylabel(pd.y_title)
            ax.legend()
        ax.set_xlabel(r)
        return fig


class GalaxyShearSysTest(CorrelationFunctionSysTest):
    """
    Compute the tangential and cross shear around a set of real galaxies.
    """
    short_name = 'shear_around_galaxies'
    long_name = 'Shear of galaxies around real objects'
    objects_list = ['galaxy lens', 'galaxy']
    required_quantities = [('ra', 'dec'), ('ra', 'dec', 'g1', 'g2', 'w')]

    def __call__(self, data, data2=None, random=None, random2=None, config=None, **kwargs):
        return self.getCF('ng', data, data2, random, random2, config=config, **kwargs)

class BrightStarShearSysTest(CorrelationFunctionSysTest):
    """
    Compute the tangential and cross shear around a set of bright stars.
    """
    short_name = 'shear_around_bright_stars'
    long_name = 'Shear of galaxies around bright stars'
    objects_list = ['star bright', 'galaxy']
    required_quantities = [('ra', 'dec'), ('ra', 'dec', 'g1', 'g2', 'w')]

    def __call__(self, data, data2=None, random=None, random2=None, config=None, **kwargs):
        return self.getCF('ng', data, data2, random, random2, config=config, **kwargs)

class StarXGalaxyDensitySysTest(CorrelationFunctionSysTest):
    """
    Compute the number density of galaxies around stars.
    """
    short_name = 'star_x_galaxy_density'
    long_name = 'Density of galaxies around stars'
    objects_list = ['star', 'galaxy', 'star random', 'galaxy random']
    required_quantities = [('ra', 'dec'), ('ra', 'dec'), ('ra', 'dec'), ('ra', 'dec')]

    def __call__(self, data, data2=None, random=None, random2=None, config=None, **kwargs):
        return self.getCF('nn', data, data2, random, random2, config=config, **kwargs)

class StarXGalaxyShearSysTest(CorrelationFunctionSysTest):
    """
    Compute the cross-correlation of galaxy and star shapes.
    """
    short_name = 'star_x_galaxy_shear'
    long_name = 'Cross-correlation of galaxy and star shapes'
    objects_list = ['star', 'galaxy']
    required_quantities = [('ra', 'dec', 'g1', 'g2', 'w'), ('ra', 'dec', 'g1', 'g2', 'w')]

    def __call__(self, data, data2=None, random=None, random2=None, config=None, **kwargs):
        return self.getCF('gg', data, data2, random, random2, config=config, **kwargs)

class StarXStarShearSysTest(CorrelationFunctionSysTest):
    """
    Compute the auto-correlation of star shapes.
    """
    short_name = 'star_x_star_shear'
    long_name = 'Auto-correlation of star shapes'
    objects_list = ['star']
    required_quantities = [('ra', 'dec', 'g1', 'g2', 'w')]

    def __call__(self, data, data2=None, random=None, random2=None, config=None, **kwargs):
        return self.getCF('gg', data, data2, random, random2, config=config, **kwargs)

class GalaxyDensityCorrelationSysTest(CorrelationFunctionSysTest):
    """
    Compute the galaxy position autocorrelations.
    """
    short_name = 'galaxy_density'
    long_name = 'Galaxy position autocorrelation'
    objects_list = ['galaxy', 'galaxy random']
    required_quantities = [('ra', 'dec'), ('ra', 'dec')]

    def __call__(self, data, data2=None, random=None, random2=None, config=None, **kwargs):
        return self.getCF('nn', data, data2, random, random2, config=config, **kwargs)

class StarDensityCorrelationSysTest(CorrelationFunctionSysTest):
    """
    Compute the star position autocorrelations.
    """
    short_name = 'star_density'
    long_name = 'Star position autocorrelation'
    objects_list = ['star', 'star random']
    required_quantities = [('ra', 'dec'), ('ra', 'dec')]

    def __call__(self, data, data2=None, random=None, random2=None, config=None, **kwargs):
        return self.getCF('nn', data, data2, random, random2, config=config, **kwargs)


class StatSysTest(SysTest):
    """
    A class for the Stile systematics tests that use basic statistical quantities. It uses NumPy
    routines for all the innards, and saves the results in a stile.stile_utils.Stats object (see
    stile_utils.py) that can carry around the information, print the results in a useful format,
    write to file, or (eventually) become an argument to plotting routines that might output some of
    the results on plots.

    One of the calculations it does is find the percentiles of the given quantity.  The percentile
    levels to use can be set when the StatSysTest is initialized, or when it is called.  These
    percentiles must be provided as an iterable (list, tuple, or NumPy array).

    The objects on which this systematics test is used should be either (a) a simple iterable like a
    list, tuple, or NumPy array, or (b) a structured NumPy array with fields.  In case (a), the
    dimensionality of the NumPy array is ignored, and statistics are calculated over all
    dimensions.  In case (b), the user must give a field name using the `field` keyword argument,
    either at initialization or when calling the test.

    For both the `percentile` and `field` arguments, the behavior is different if the keyword
    argument is used at the time of initialization or calling.  When used at the time of
    initialization, that value will be used for all future calls unless called with another value
    for those arguments.  However, the value of `percentile` and `field` for calls after that will
    revert back to the original value from the time of initialization.

    By default, the systematics tester will simply return a Stats object for the user.  However,
    calling it with `verbose=True` will result in the statistics being printed directly using the
    Stats.prettyPrint() function.

    Ordinarily, a StatSysTest object will throw an exception if asked to run on an array that has
    any Nans or infinite values.  The `ignore_bad` keyword (at the time when the StatSytTest is
    called, not initialized) changes this behavior so these bad values are quietly ignored.

    Options to consider adding in future: weighted sums and other weighted statistics; outlier
    rejection.
    """
    short_name = 'stats'
    long_name = 'Calculate basic statistics of a given quantity'

    def __init__(self, percentiles=[2.2, 16., 50., 84., 97.8], field=None):
        """Function to initialize a StatSysTest object.

        @param percentiles     The percentile levels at which to find the value of the input array
                               when called.  [default: [2.2, 16., 50., 84., 97.8].]
        @param field           The name of the field to use in a NumPy structured array / catalog.
                               [default: None, meaning we're using a simple array without field
                               names.]

        @returns the requested StatSysTest object.
        """
        self.percentiles = percentiles
        self.field = field

    def __call__(self, array, percentiles=None, field=None, verbose=False, ignore_bad=False):
        """Calling a StatSysTest with a given array argument as `array` will cause it to carry out
        all the statistics tests and populate a stile.Stats object with the results, which it returns
        to the user.

        @param array           The tuple, list, NumPy array, or structured NumPy array/catalog on
                               which to carry out the calculations.
        @param percentiles     The percentile levels to use for this particular calculation.
                               [default: None, meaning use whatever levels were defined when
                               initializing this StatSysTest object]
        @param field           The name of the field to use in a NumPy structured array / catalog.
                               [default: None, meaning use whatever field was defined when
                               initializing this StatSysTest object]
        @param verbose         If True, print the calculated statistics of the input `array` to
                               screen.  If False, silently return the Stats object. [default:
                               False.]
        @param ignore_bad      If True, search for values that are NaN or Inf, and remove them
                               before doing calculations.  [default: False.]

        @returns a stile.stile_utils.Stats object
        """
        # Set the percentile levels and field, if the user provided them.  Otherwise use what was
        # set up at the time of initialization.
        use_percentiles = percentiles if percentiles is not None else self.percentiles
        use_field = field if field is not None else self.field

        # Check to make sure that percentiles is iterable (list, numpy array, tuple, ...)
        if not hasattr(use_percentiles, '__iter__'):
            raise RuntimeError('List of percentiles is not an iterable (list, tuple, NumPy array)!')

        # Check types for input things and make sure it all makes sense, including consistency with
        # the field.  First of all, it should be iterable:
        if not hasattr(array, '__iter__'):
            raise RuntimeError('Input array is not an iterable (list, tuple, NumPy array)!')
        # If it's a multi-dimensional NumPy array, tuple, or list, we don't care - the functions
        # we'll use below will simply work as if it's a 1d NumPy array, collapsing all rows of a
        # multi-dimensional array implicitly.  The only thing we have to worry about is if this is
        # really a structured catalog.  The cases to check are:
        # (a) Is it a structured catalog?  If so, we must have some value for `use_field` that is
        #     not None and that is in the catalog.  We can check the values in the catalog using
        #     array.dtype.field.keys(), which returns a list of the field names.
        # (b) Is `use_field` set, but this is not a catalog?  If so, we'll issue a warning (not
        #     exception!) and venture bravely onwards using the entire array, leaving it to the user
        #     to decide if they are okay with that.
        # We begin with taking care of case (a).  Just be careful not to modify input.
        use_array = numpy.array(array)
        if use_array.dtype.fields is not None:
            # It's a catalog, not a simple array
            if use_field is None:
                raise RuntimeError('StatSysTest called on a catalog without specifying a field!')
            if use_field not in use_array.dtype.fields.keys():
                raise RuntimeError('Field %s is not in this catalog, which contains %s!'%
                                   (use_field, use_array.dtype.fields.keys()))
            # Select the appropriate field for this catalog.
            use_array = use_array[use_field]
        # Now take care of case (b):
        elif use_array.dtype.fields is None and use_field is not None:
            import warnings
            warnings.warn('Field is selected, but input array is not a catalog! '
                          'Ignoring field choice and continuing')

        # Reject NaN / Inf values, if requested to do so.
        if ignore_bad:
            cond = numpy.logical_and.reduce(
                [numpy.isnan(use_array) == False,
                 numpy.isinf(use_array) == False]
                )
            use_array = use_array[cond]
            if len(use_array) == 0:
                raise RuntimeError("No good entries left to use after excluding bad values!")

        # Create the output object, a stile.Stats() object.  We gave to tell it which simple
        # statistics to calculate.  If we want to change this list, we need to change both the
        # `simple_stats` list below, and the code afterwards that calculates and populates the
        # `result` Stats object with the statistics.  (By default it always does percentiles, though
        # we could choose to change the percentile levels.)  Also note that if we want things like
        # skewness and kurtosis, we either need to calculate them directly or use scipy, since numpy
        # does not include those.  For now we use a try/except block to import scipy and calculate
        # those values if possible, but silently ignore the import failure if scipy is not
        # available.
        try:
            import scipy.stats
            simple_stats=['min', 'max', 'median', 'mad', 'mean', 'stddev', 'variance', 'N',
                          'skew', 'kurtosis']
        except ImportError:
            simple_stats=['min', 'max', 'median', 'mad', 'mean', 'stddev', 'variance', 'N']

        result = stile.stile_utils.Stats(simple_stats=simple_stats)

        # Populate the basic entries, like median, mean, standard deviation, etc.
        result.min = numpy.min(use_array)
        # Now do a check for NaN / inf, and raise an exception.
        if numpy.isnan(result.min) or numpy.isinf(result.min):
            raise RuntimeError("NaN or Inf values detected in input array!")
        result.max = numpy.max(use_array)
        # To get the length, be careful: multi-dimensional arrays need flattening!
        if hasattr(use_array, 'dtype'):
            result.N = len(use_array.flatten())
        else:
            result.N = len(use_array)
        result.median = numpy.median(use_array)
        result.mad = numpy.median(numpy.abs(use_array - result.median))
        result.stddev = numpy.std(use_array)
        result.variance = numpy.var(use_array)
        result.mean = numpy.mean(use_array)

        if 'skew' in simple_stats:
            # We were able to import SciPy, so calculate skewness and kurtosis.
            result.skew = scipy.stats.skew(use_array)
            result.kurtosis = scipy.stats.kurtosis(use_array)

        # Populate the percentiles and values.
        result.percentiles = use_percentiles
        result.values = numpy.percentile(use_array, use_percentiles)

        # Print, if verbose=True.
        if verbose:
            print result.__str__()

        # Return.
        return result

class WhiskerPlotSysTest(SysTest):
    short_name = 'whiskerplot'
    """
    A base class for Stile systematics tests that generate whisker plots. This implements the class
    method whiskerPlot. Every child class of WhiskerPlotSysTest should use
    WhiskerPlotSysTest.whiskerPlot through __call__. See the docstring for
    WhiskerPlotSysTest.whiskerPlot for information on how to write further tests using it.
    """
    def whiskerPlot(self, x, y, g1, g2, size = None, linewidth = 0.01, scale = None,
                    keylength = 0.05, figsize = None, xlabel = None, ylabel = None,
                    size_label = None, xlim = None, ylim = None, equal_axis = False):
        """
        Draw a whisker plot and return a `matplotlib.figure.Figure` object.
        This method has a bunch of options for controlling the appearance of a plot, which are
        explained below. To implement a child class of WhiskerPlotSysTest, call whiskerPlot within
        __call__ of the child class and return the `matplotlib.figure.Figure` that whiskerPlot 
        returns.
        @param x               The tuple, list, or NumPy array for the x-position of objects.
        @param y               The tuple, list, or NumPy array for the y-position of objects.
        @param g1              The tuple, list, or Numpy array for the 1st ellipticity component
                               of objects.
        @param g2              The tuple, list, or Numpy array for the 2nd ellipticity component
                               of objects.
        @param size            The tuple, list, or Numpy array for the size of objects. The size
                               information is shown as color gradation.
                               [default: None, meaning do not show the size information]
        @param linewidth       Width of whiskers in units of inches.
                               [default: 0.01]
        @param scale           Length of whisker per inch.
                               [default: None, meaning follow the default autoscaling algorithm from
                               matplotlib]
        @param keylength       Length of a key.
                               [default: 0.05]
        @param figsize         Size of a figure (x, y) in units of inches.
                               [default: None, meaning use the default value of matplotlib]
        @param xlabel          The x-axis label.
                               [default: None, meaning do not show a label for the x-axis]
        @param ylabel          The y-axis label.
                               [default: None, meaning do not show a label for the y-axis]
        @param size_label      The label for `size`, which is shown at the right of the color bar.
                               [default: None, meaning do not show a size label]
        @param xlim            Limits of x-axis (min, max). 
                               [default: None, meaning do not set any limits for x]
        @param ylim            Limits of y-axis (min, max). 
                               [default: None, meaning do not set any limits for y]
        @equal_axis            If True, force equal scaling for the x and y axes (distance between
                               ticks of the same numerical values are equal on the x and y axes).
                               [default: False]
        @returns a matplotlib.figure.Figure object.
        """
        fig = plt.figure(figsize=figsize)
        ax = fig.add_subplot(1,1,1)

        # mask data with nan
        sel = numpy.logical_and.reduce(
            [numpy.isnan(x) == False, numpy.isnan(y) == False,
             numpy.isnan(g1) == False, numpy.isnan(g2) == False])
        sel = numpy.logical_and(sel, numpy.isnan(size) == False) if size is not None else sel
        x = x[sel]
        y = y[sel]
        g1 = g1[sel]
        g2 = g2[sel]
        size = size[sel] if size is not None else size

        # plot
        g = numpy.sqrt(g1*g1+g2*g2)
        theta = numpy.arctan2(g2,g1)/2
        gx = g * numpy.cos(theta)
        gy = g * numpy.sin(theta)
        if size is None:
            q = ax.quiver(x, y, gx, gy, units = 'inches',
                          headwidth = 0., headlength = 0., headaxislength = 0.,
                          pivot = 'middle', width = linewidth, 
                          scale = scale)
        else:
            q = ax.quiver(x, y, gx, gy, size, units = 'inches',
                          headwidth = 0., headlength = 0., headaxislength = 0.,
                          pivot = 'middle', width = linewidth,
                          scale = scale)
            cb = fig.colorbar(q)
            if size_label is not None:
                cb.set_label(size_label)

        qk = plt.quiverkey(q, 0.5, 0.92, keylength, r'$g= %s$' % str(keylength), labelpos='W')
        if xlabel is not None:
            ax.set_xlabel(xlabel)
        if ylabel is not None:
            ax.set_ylabel(ylabel)
        if equal_axis:
            ax.axis('equal')
        if xlim is not None:
            ax.set_xlim(*xlim)
        if ylim is not None:
            ax.set_ylim(*ylim)
        return fig

class WhiskerPlotStarSysTest(WhiskerPlotSysTest):
    short_name = 'whiskerplot_star'
    long_name = 'Make a Whisker plot of stars'
    objects_list = ['star PSF']
    required_quantities = [('x','y','g1','g2','sigma')]

    def __call__(self, array, linewidth = 0.01, scale = None, figsize = None,
                 xlim = None, ylim = None):
        return self.whiskerPlot(array['x'], array['y'], array['g1'], array['g2'], array['sigma'],
                                linewidth = linewidth, scale = scale, figsize = figsize,
                                xlabel = r'$x$ [pixel]', ylabel = r'$y$ [pixel]',
                                size_label = r'$\sigma$ [pixel]',
                                xlim = xlim, ylim = ylim, equal_axis = True)

class WhiskerPlotPSFSysTest(WhiskerPlotSysTest):
    short_name = 'whiskerplot_psf'
    long_name = 'Make a Whisker plot of PSFs'
    objects_list = ['star PSF']
    required_quantities = [('x','y','psf_g1','psf_g2','psf_sigma')]

    def __call__(self, array, linewidth = 0.01, scale = None, figsize = None,
                 xlim = None, ylim = None):
        return self.whiskerPlot(array['x'], array['y'], array['psf_g1'], array['psf_g2'],
                                array['psf_sigma'], linewidth = linewidth, scale = scale,
                                figsize = figsize, xlabel = r'$x$ [pixel]', ylabel = r'$y$ [pixel]',
                                size_label = r'$\sigma$ [pixel]', 
                                xlim = xlim, ylim = ylim, equal_axis = True)
    
class WhiskerPlotResidualSysTest(WhiskerPlotSysTest):
    short_name = 'whiskerplot_residual'
    long_name = 'Make a Whisker plot of residuals'
    objects_list = ['star PSF']
    required_quantities = [('x','y', 'g1','g2','sigma', 'psf_g1','psf_g2','psf_sigma')]

    def __call__(self, array, linewidth = 0.01, scale = None, figsize = None,
                 xlim = None, ylim = None):
        return self.whiskerPlot(array['x'], array['y'], array['g1'] - array['psf_g1'],
                                array['g2'] - array['psf_g2'], array['sigma'] - array['psf_sigma'],
                                linewidth = linewidth, scale = scale,
                                figsize = figsize, xlabel = r'$x$ [pixel]', ylabel = r'$y$ [pixel]',
                                size_label = r'$\sigma$ [pixel]', 
                                xlim = xlim, ylim = ylim, equal_axis = True)

class ScatterPlotSysTest(SysTest):
    short_name = 'scatterplot'
    """
    A base class for Stile systematics tests that generate scatter plots. This implements the class 
    method scatterPlot. Every child class of ScatterPlotSysTest should use
    ScatterPlotSysTest.scatterPlot through __call__. See the docstring for
    ScatterPlotSysTest.scatterPlot for information on how to write further tests using it.
    """
    def scatterPlot(self, x, y, yerr=None, z=None, xlabel=None, ylabel=None, zlabel=None, color = ""
                    , lim=None, equal_axis=False, linear_regression=False, reference_line = None):
        """
        Draw a scatter plot and return a `matplotlib.figure.Figure` object.
        This method has a bunch of options for controlling appearance of a plot, which is
        explained below. To implement a child class of ScatterPlotSysTest, call scatterPlot within
        __call__ of the child class and return `matplotlib.figure.Figure` that scatterPlot returns.
        @param x               The tuple, list, or NumPy array for x-axis.
        @param y               The tuple, list, or NumPy array for y-axis.
        @param yerr            The tuple, list, or Numpy array for error of the y values.
                               [default: None, meaning do not plot an error]
        @param z               The tuple, list, or Numpy array for an additional quantitiy
                               which appears as colors of scattered points.
                               [default: None, meaning there is no additional quantity]
        @param xlabel          The label of x-axis.
                               [default: None, meaning do not show a label of x-axis]
        @param ylabel          The label of y-axis.
                               [default: None, meaning do not show a label of y-axis]
        @param zlabel          The label of z values which appears at the side of color bar.
                               [default: None, meaning do not show a label of z values]
        @param color           The color of scattered points. This color is also applied to linear
                               regression if argument `linear_regression` is True. This parameter is 
                               ignored when z is not None. In this case, the color of linear 
                               regression is set to blue.
                               [default: None, meaning follow a matplotlib's default color]
        @param lim             The limit of axis. This can be specified explicitly by
                               using tuples such as ((xmin, xmax), (ymin, ymax)).
                               If one passes float p, it calculate p%-percentile around median
                               for each of x-axis and y-axis.
                               [default: None, meaning do not set any limits]
        @equal_axis            If True, force ticks of x-axis and y-axis equal to each other.
                               [default: False]
        @linear_regression     If True, perform linear regression for x and y and plot a regression
                               line. If yerr is not None, perform the linear regression with
                               incorporating the error into the standard chi^2 and plot
                               a regression line with a 1-sigma allowed region.
                               [default: False]
        @reference_line        Draw a reference line. If reference_line == 'one-to-one', x=y is
                               drawn. If reference_line == 'zero', y=0 id drawn. A user-specific
                               function can be used by passing an object which has an attribute
                               '__call__' and returns a 1-d Numpy array.
        @returns                a matplotlib.figure.Figure object
        """
        fig = plt.figure()
        ax = fig.add_subplot(1,1,1)

        # mask data with nan. Emit a warning if an array has nan in it.
        x_isnan = numpy.isnan(x)
        y_isnan = numpy.isnan(y)
        import warnings
        if numpy.sum(x_isnan) != 0:
            warnings.warn('There are %s nans in x, out of %s.' % (numpy.sum(x_isnan), len(x_isnan)))
        if numpy.sum(y_isnan) != 0:
            warnings.warn('There are %s nans in y, out of %s.' % (numpy.sum(y_isnan), len(y_isnan)))
        sel = numpy.logical_and(numpy.invert(x_isnan), numpy.invert(y_isnan))
        if yerr is not None:
            yerr_isnan = numpy.isnan(yerr)
            if numpy.sum(yerr_isnan) != 0:
                warnings.warn('There are %s nans in yerr, out of %s.'
                             % (numpy.sum(yerr_isnan), len(yerr_isnan)))
            sel = numpy.logical_and(sel, numpy.invert(yerr_isnan))
        if z is not None:
            z_isnan = numpy.isnan(z)
            if numpy.sum(z_isnan) != 0:
                warnings.warn('There are %s nans in z, out of %s.'
                             % (numpy.sum(z_isnan), len(z_isnan)))
            sel = numpy.logical_and(sel, numpy.invert(z_isnan))
        x = x[sel]
        y = y[sel]
        yerr = yerr[sel] if yerr is not None else None
        z = z[sel] if z is not None else None

        # load axis limits if argument lim is ((xmin, xmax), (ymin, ymax))
        if isinstance(lim, tuple):
            xlim = lim[0]
            ylim = lim[1]

        # calculate n-sigma limits around mean if lim is float
        elif isinstance(lim, float):
            p = lim
            xlim = (numpy.percentile(x, 50.-0.5*p), numpy.percentile(x, 50.+0.5*p))
            ylim = (numpy.percentile(y, 50.-0.5*p), numpy.percentile(y, 50.+0.5*p))
        # in other cases (except for the default value None), raise an exception
        elif lim is not None:
            raise TypeError('lim should be ((xmin, xmax), (ymin, ymax)) or'
                            '`float` to indicate p%-percentile around median.')
        else:
            # Even if lim = None, we want to set limits. Limits set by matplotlib looks uneven probably because it seems to pick round numbers for the endpoints (eg -0.2 and 0.2).
            xlim = (numpy.min(x)-0.05*(numpy.max(x)-numpy.min(x)),
                    numpy.max(x)+0.05*(numpy.max(x)-numpy.min(x)))
            # We apply the same thing to y. However, when y has error, setting the limit may cut out error, so we just leave it.
            if yerr is None:
                ylim = (numpy.min(y)-0.05*(numpy.max(y)-numpy.min(y)),
                        numpy.max(y)+0.05*(numpy.max(y)-numpy.min(y)))
            else:
                ylim = None

        # plot
        if z is None:
            if yerr is None:
                p = ax.plot(x, y, ".%s" % color)
            else:
                p = ax.errorbar(x, y, yerr, fmt=".%s" % color)
            # store color for latter use
            used_color = p[0].get_color()
        else:
            if yerr is not None:
                plt.errorbar(x, y, yerr=yerr, linestyle="None", color = "k", zorder=0)
            plt.scatter(x, y, c=z, zorder=1)
            cb = plt.colorbar()
            used_color = "b"

        # make axes ticks equal to each other if specified
        if equal_axis:
            ax.axis("equal")

        # set axis limits if specified
        if xlim is not None:
            ax.set_xlim(*xlim)
        if ylim is not None:
            ax.set_ylim(*ylim)

        # set up x value for linear regression or a reference line
        if linear_regression or reference_line is not None:
            # set x limits of a regression line.
            # If equal_axis is False, just use x limits set to axis.
            if not equal_axis:
                xlimtmp = ax.get_xlim()
            # If equal_axis is True, x limits may not reflect an actual limit of a plot,e.g., if 
            # y limits are wider than x limits, an actual limit along the x-axis becomes wider
            # than what we specified although a value tied to a matplotlib.axes object remains
            # the same, which can result in a regression line truncated in smaller range along
            # x-axis if we simply use ax.get_xlim() to the regression line. To avoid this,
            # take a wider range between x limits and y limits, and set this range to 
            # the x limit of a regression line.
            else:
                d = numpy.max([ax.get_xlim()[1] - ax.get_xlim()[0], 
                               ax.get_ylim()[1] - ax.get_ylim()[0]])
                xlimtmp = [numpy.average(x)-0.5*d, numpy.average(x)+0.5*d]
            xtmp = numpy.linspace(*xlimtmp)

        # perform linear regression if specified
        if linear_regression:
            if yerr is None:
                m, c = self.linearRegression(x, y)
                ax.plot(xtmp, m*xtmp+c, "--%s" % used_color)
            else:
                m, c, cov_m, cov_c, cov_mc = self.linearRegression(x, y, err = yerr)
                ax.plot(xtmp, m*xtmp+c, "--%s" % used_color)
                y = m*xtmp+c
                # calculate yerr using the covariance
                yerr = numpy.sqrt(xtmp**2*cov_m + 2.*xtmp*cov_mc + cov_c)
                ax.fill_between(xtmp, y-yerr, y+yerr, facecolor = used_color,
                                edgecolor = used_color, alpha =0.5)
                ax.annotate(r"$m=%.4f\pm%.4f$" %(m, numpy.sqrt(cov_m))+"\n"+
                            r"$c=%.4f\pm%.4f$" %(c, numpy.sqrt(cov_c)), xy=(0.75, 0.05),
                            xycoords='axes fraction')

        # draw a reference line
        if reference_line is not None:
            if isinstance(reference_line, str):
                if reference_line == "one-to-one":
                    ax.plot(xtmp, xtmp, "--k")
                elif reference_line == "zero":
                    ax.plot(xtmp, numpy.zeros(xtmp.shape), "--k")
            elif hasattr(reference_line, '__call__'):
                y = reference_line(xtmp)
                if len(numpy.array(y).shape) != 1 or len(y) != len(xtmp):
                    raise TypeError('an object for reference_line should return a 1-d array whose'
                                    'size is the same as input')
                ax.plot(xtmp, y, "--k")
            else:
                raise TypeError("reference_line should be str 'one-to-one' or 'zero',"
                                "or an object which has atttibute '__call__'.")

        # set axis labels if specified
        if xlabel is not None:
            ax.set_xlabel(xlabel)
        if ylabel is not None:
            ax.set_ylabel(ylabel)
        if zlabel is not None:
            cb.set_label(zlabel)

        fig.tight_layout()

        return fig

    def linearRegression(self, x, y, err = None):
        """
        Perform linear regression (y=mx+c). If error is given, it returns covariance.
        @param x               NumPy array for x.
        @param y               NumPy array for y.
        @param err             Numpy array for y error.
                               [default: None, meaning do not consider y error]
        @returns               m, c. If err is not None, m, c, cov_m, cov_c, cov_mc.
        """

        e = numpy.ones(x.shape) if err is None else err
        S = numpy.sum(1./e**2)
        Sx = numpy.sum(x/e**2)
        Sy = numpy.sum(y/e**2)
        Sxx = numpy.sum(x**2/e**2)
        Sxy = numpy.sum(x*y/e**2)
        Delta = S*Sxx - Sx**2
        m = (S*Sxy-Sx*Sy)/Delta
        c = (Sxx*Sy-Sx*Sxy)/Delta
        if err is None:
            return m, c
        else:
            cov_m = S/Delta
            cov_c = Sxx/Delta
            cov_mc = -Sx/Delta
            return m, c, cov_m, cov_c, cov_mc

    def getStatisticsPerCCD(self, ccds, x, y, yerr = None, stat = "mean"):
        """
        Calculate average for x and y for each CCD.
        @param ccd             NumPy array for CCD, an array in which each element indicates CCD ID
                               of each data point.
        @param x               NumPy array for x.
        @param y               NumPy array for y.
        @param err             Numpy array for y error.
                               [default: None, meaning do not consider y error]
        @returns               x_ave, y_ave, y_ave_std.
        """
        if stat == "mean":
            x_ave = numpy.array([numpy.average(x[ccds == ccd]) for ccd in set(ccds)])
            if yerr is None:
                y_ave = numpy.array([numpy.average(y[ccds == ccd]) for ccd in set(ccds)])
                y_ave_std = numpy.array([numpy.std(y[ccds == ccd])/numpy.sqrt(len(y[ccds == ccd]))
                                         for ccd in set(ccds)])
                return x_ave, y_ave, y_ave_std
            # calculate y and its std under the inverse variance weight if yerr is given
            else:
                y_ave = numpy.array([numpy.sum(y[ccds == ccd]/yerr[ccds == ccd]**2)/
                                     numpy.sum(1./yerr[ccds == ccd]**2) for ccd in set(ccds)])
                y_ave_std = numpy.array([numpy.sqrt(1./numpy.sum(1./yerr[ccds == ccd]**2))
                                         for ccd in set(ccds)])
                return x_ave, y_ave, y_ave_std
        elif stat == "median":
            x_med = numpy.array([numpy.median(x[ccds == ccd]) for ccd in set(ccds)])
            y_med = numpy.array([numpy.median(y[ccds == ccd]) for ccd in set(ccds)])
            y_med_std = numpy.array([numpy.sqrt(numpy.pi/2.)*numpy.std(y[ccds == ccd])/numpy.sqrt(len(y[ccds == ccd]))
                                     for ccd in set(ccds)])
            return x_med, y_med, y_med_std
        else:
            raise ValueError('stat should be mean or median.')

class ScatterPlotStarVsPSFG1SysTest(ScatterPlotSysTest):
    short_name = 'scatterplot_star_vs_psf_g1'
    long_name = 'Make a scatter plot of star g1 vs psf g1'
    objects_list = ['star PSF']
    required_quantities = [('g1', 'g1_err', 'psf_g1')]

    def __call__(self, array, per_ccd_stat = 'None', color = '', lim=None):
        per_ccd_stat = None if per_ccd_stat == 'None' else per_ccd_stat
        if per_ccd_stat:
            psf_g1, g1, g1_err = self.getStatisticsPerCCD(array['CCD'], array['psf_g1'],
                                                          array['g1'], yerr = array['g1_err'],
                                                          stat = per_ccd_stat)
        else:
            psf_g1, g1, g1_err = array['psf_g1'], array['g1'], array['g1_err']
        return self.scatterPlot(psf_g1, g1, yerr=g1_err,
                                xlabel=r'$g^{\rm PSF}_1$', ylabel=r'$g^{\rm star}_1$',
                                color=color, lim=lim, equal_axis=False,
                                linear_regression=True, reference_line='one-to-one')

class ScatterPlotStarVsPSFG2SysTest(ScatterPlotSysTest):
    short_name = 'scatterplot_star_vs_psf_g2'
    long_name = 'Make a scatter plot of star g2 vs psf g2'
    objects_list = ['star PSF']
    required_quantities = [('g2', 'g2_err', 'psf_g2')]

    def __call__(self, array, per_ccd_stat = 'None', color = '', lim=None):
        per_ccd_stat = None if per_ccd_stat == 'None' else per_ccd_stat
        if per_ccd_stat:
            psf_g2, g2, g2_err = self.getStatisticsPerCCD(array['CCD'], array['psf_g2'],
                                                          array['g2'], yerr = array['g2_err'],
                                                          stat = per_ccd_stat)
        else:
            psf_g2, g2, g2_err = array['psf_g2'], array['g2'], array['g2_err']
        return self.scatterPlot(psf_g2, g2, yerr=g2_err,
                                xlabel=r'$g^{\rm PSF}_2$', ylabel=r'$g^{\rm star}_2$',
                                color=color, lim=lim, equal_axis=False,
                                linear_regression=True, reference_line='one-to-one')

class ScatterPlotStarVsPSFSigmaSysTest(ScatterPlotSysTest):
    short_name = 'scatterplot_star_vs_psf_sigma'
    long_name = 'Make a scatter plot of star sigma vs psf sigma'
    objects_list = ['star PSF']
    required_quantities = [('sigma', 'sigma_err', 'psf_sigma')]

    def __call__(self, array, per_ccd_stat = 'None', color = '', lim=None):
        per_ccd_stat = None if per_ccd_stat == 'None' else per_ccd_stat
        if per_ccd_stat:
            psf_sigma, sigma, sigma_err = self.getStatisticsPerCCD(array['CCD'], array['psf_sigma'],
                                                                   array['sigma'],
                                                                   yerr = array['sigma_err'],
                                                                   stat = per_ccd_stat)
        else:
            psf_sigma, sigma, sigma_err = array['psf_sigma'], array['sigma'], array['sigma_err']
        return self.scatterPlot(psf_sigma, sigma, yerr=sigma_err,
                                xlabel=r'$\sigma^{\rm PSF}$ [arcsec]',
                                ylabel=r'$\sigma^{\rm star}$ [arcsec]',
                                color=color, lim=lim, equal_axis=False,
                                linear_regression=True, reference_line='one-to-one')

class ScatterPlotResidualVsPSFG1SysTest(ScatterPlotSysTest):
    short_name = 'scatterplot_residual_vs_psf_g1'
    long_name = 'Make a scatter plot of residual g1 vs psf g1'
    objects_list = ['star PSF']
    required_quantities = [('g1', 'g1_err', 'psf_g1')]

    def __call__(self, array, per_ccd_stat = 'None', color = '', lim=None):
        per_ccd_stat = None if per_ccd_stat == 'None' else per_ccd_stat
        if per_ccd_stat:
            psf_g1, g1, g1_err = self.getStatisticsPerCCD(array['CCD'], array['psf_g1'],
                                                          array['g1'], yerr = array['g1_err'],
                                                          stat = per_ccd_stat)
        else:
            psf_g1, g1, g1_err = array['psf_g1'], array['g1'], array['g1_err']
        return self.scatterPlot(psf_g1, g1-psf_g1, yerr=g1_err,
                                xlabel=r'$g^{\rm PSF}_1$',
                                ylabel=r'$g^{\rm star}_1 - g^{\rm PSF}_1$',
                                color=color, lim=lim, equal_axis=False,
                                linear_regression=True, reference_line='zero')

class ScatterPlotResidualVsPSFG2SysTest(ScatterPlotSysTest):
    short_name = 'scatterplot_residual_vs_psf_g2'
    long_name = 'Make a scatter plot of residual g2 vs psf g2'
    objects_list = ['star PSF']
    required_quantities = [('g2', 'g2_err', 'psf_g2')]

    def __call__(self, array, per_ccd_stat = 'None', color = '', lim=None):
        per_ccd_stat = None if per_ccd_stat == 'None' else per_ccd_stat
        if per_ccd_stat:
            psf_g2, g2, g2_err = self.getStatisticsPerCCD(array['CCD'], array['psf_g2'],
                                                          array['g2'], yerr = array['g2_err'],
                                                          stat = per_ccd_stat)
        else:
            psf_g2, g2, g2_err = array['psf_g2'], array['g2'], array['g2_err']
        return self.scatterPlot(psf_g2, g2-psf_g2, yerr=g2_err,
                                xlabel=r'$g^{\rm PSF}_2$',
                                ylabel=r'$g^{\rm star}_2 - g^{\rm PSF}_2$',
                                color=color, lim=lim, equal_axis=False,
                                linear_regression=True, reference_line='zero')

class ScatterPlotResidualVsPSFSigmaSysTest(ScatterPlotSysTest):
    short_name = 'scatterplot_residual_vs_psf_sigma'
    long_name = 'Make a scatter plot of residual sigma vs psf sigma'
    objects_list = ['star PSF']
    required_quantities = [('sigma', 'sigma_err', 'psf_sigma')]

    def __call__(self, array, per_ccd_stat = 'None', color = '', lim=None):
        per_ccd_stat = None if per_ccd_stat == 'None' else per_ccd_stat
        if per_ccd_stat:
            psf_sigma, sigma, sigma_err = self.getStatisticsPerCCD(array['CCD'], array['psf_sigma'],
                                                                   array['sigma'],
                                                                   yerr = array['sigma_err'],
                                                                   stat = per_ccd_stat)
        else:
            psf_sigma, sigma, sigma_err = array['psf_sigma'], array['sigma'], array['sigma_err']
        return self.scatterPlot(psf_sigma, sigma-psf_sigma, yerr=sigma_err,
                                xlabel=r'$\sigma^{\rm PSF}$  [arcsec]',
                                ylabel=r'$\sigma^{\rm star} - \sigma^{\rm PSF}$  [arcsec]',
                                color=color, lim=lim, equal_axis=False, 
                                linear_regression=True, reference_line='zero')
<|MERGE_RESOLUTION|>--- conflicted
+++ resolved
@@ -217,8 +217,6 @@
                     something like a correlation coefficient.
         More details can be found in the Readme.md for TreeCorr.
 
-<<<<<<< HEAD
-=======
         Additionally, for the 'nn', 'ng', 'nk', 'nm' and 'norm' options, the user can pass a kwarg 
         nn_statistic = 'compensated' or nn_statistic = 'true' (or similarly for 'ng' and 'nk'; 
         note that the 'nm' type checks the 'ng_statistic' kwarg and the 'norm' type checks the
@@ -230,7 +228,6 @@
         kwarg will be ignored if it is passed for any other correlation function type.  The 
         default is to use 'compensated' if randoms are present and 'simple' otherwise.
 
->>>>>>> c3b507cb
         This function accepts all (self-consistent) sets of data, data2, random, and random2.
         Including "data2" and possibly "random2" will return a cross-correlation; otherwise the
         program returns an autocorrelation.  "Random" keys are necessary for the 'nn' form of the
@@ -261,8 +258,6 @@
         treecorr_kwargs = stile.treecorr_utils.PickTreeCorrKeys(config)
         treecorr_kwargs.update(stile.treecorr_utils.PickTreeCorrKeys(kwargs))
         treecorr.config.check_config(treecorr_kwargs, corr2_valid_params)
-<<<<<<< HEAD
-=======
         
         if data is None:
             raise ValueError('Must include a data array!')
@@ -386,111 +381,7 @@
         else:  # There's a random, and we can ignore 'both' since this is an autocorrelation
             return 'compensated'
             
->>>>>>> c3b507cb
         
-        if data is None:
-            raise ValueError('Must include a data array!')
-        if correlation_function_type=='nn':
-            if random is None or ((data2 is not None or random2 is not None) and not 
-                                  (data2 is not None and random2 is not None)):
-                raise ValueError('Incorrect data types for correlation function: must have '
-                                   'data and random, and random2 if data2.')
-        elif correlation_function_type in ['gg', 'm2', 'kk']:
-            if random or random2:
-                print "Warning: randoms ignored for this correlation function type"
-        elif correlation_function_type in ['ng', 'nm', 'nk']:
-            if data2 is None:
-                raise ValueError('Must include data2 for this correlation function type')
-            if random2 is not None:
-                print "Warning: random2 ignored for this correlation function type"
-        elif correlation_function_type=='norm':
-            if data2 is None:
-                raise ValueError('Must include data2 for this correlation function type')
-            if random is None:
-                raise ValueError('Must include random for this correlation function type')
-            if random2 is None:
-                print "Warning: random2 ignored for this correlation function type"
-        elif correlation_function_type=='kg':
-            if data2 is None:
-                raise ValueError('Must include data2 for this correlation function type')
-            if random is not None or random2 is not None:
-                print "Warning: randoms ignored for this correlation function type"
-                
-        data = self.makeCatalog(data, config=treecorr_kwargs, use_as_k = use_as_k,
-                                      use_chip_coords = use_chip_coords)
-        data2 = self.makeCatalog(data2, config=treecorr_kwargs, use_as_k = use_as_k,
-                                        use_chip_coords = use_chip_coords)
-        random = self.makeCatalog(random, config=treecorr_kwargs, use_as_k = use_as_k,
-                                          use_chip_coords = use_chip_coords)
-        random2 = self.makeCatalog(random2, config=treecorr_kwargs, use_as_k = use_as_k,
-                                            use_chip_coords = use_chip_coords)
-
-        treecorr_kwargs[correlation_function_type+'_file_name'] = output_file
-
-        func = treecorr_func_dict[correlation_function_type](treecorr_kwargs)
-        func.process(data, data2)
-        if correlation_function_type in ['ng', 'nm', 'nk']:
-            if random is not None:
-                func_random = treecorr_func_dict[correlation_function_type](treecorr_kwargs)
-                func_random.process(random, data2)
-            else:
-                func_random = None
-        elif correlation_function_type=='norm':
-            func_gg = treecorr_func_dict['gg'](treecorr_kwargs)
-            func_gg.process(data2)
-            func_dd = treecorr_func_dict['nn'](treecorr_kwargs)
-            func_dd.process(data)
-            func_rr = treecorr_func_dict['nn'](treecorr_kwargs)
-            func_rr.process(data)
-            # think about defaults here
-            if treecorr_kwargs['nn_statistic'] == 'compensated':
-                func_dr = treecorr_func_dict['nn'](treecorr_kwargs)
-                func_dr.process(data,random)
-            else:
-                func_dr = None
-        elif correlation_function_type=='nn':
-            func_random = treecorr_func_dict[correlation_function_type](treecorr_kwargs)
-            if len(random2):
-                func_random.process(random, random2)
-            else:
-                func_random.process(random)
-            if not len(data2):
-                func_rr = treecorr_func_dict['nn'](treecorr_kwargs)
-                func_rr.process(data,random)
-                if treecorr_kwargs['nn_statistic'] == 'compensated':
-                    func_dr = treecorr_func_dict['nn'](treecorr_kwargs)
-                    func_dr.process(data,random)
-                    func_rd = None
-                else:
-                    func_dr = None
-                    func_rd = None
-            else:
-                func_rr = treecorr_func_dict['nn'](treecorr_kwargs)
-                func_rr.process(random,random2)
-                if treecorr_kwargs['nn_statistic'] == 'compensated':
-                    func_dr = treecorr_func_dict['nn'](treecorr_kwargs)
-                    func_dr.process(data,random2)
-                    func_rd = treecorr_func_dict['nn'](treecorr_kwargs)
-                    func_rd.process(random,data2)
-        else:
-            func_random = None
-        if correlation_function_type=='m2':
-            func.writeMapSq(output_file)
-        elif correlation_function_type=='nm':
-            func.writeNMap(output_file, func_random)
-        elif correlation_function_type=='norm':
-            func.writeNorm(output_file, func_gg, func_dd, func_rr, func_dr, func_rg)
-        elif correlation_function_type=='nn':
-            func.write(output_file, func_rr, func_dr, func_rd)
-        elif func_random:
-            func.write(output_file,func_random)
-        else:
-            func.write(output_file)
-        results = stile.ReadTreeCorrResultsFile(output_file)
-        os.close(handle)
-        os.remove(output_file)
-        return results
-
     def plot(self, data, colors=['r', 'b'], log_yscale=False,
                    plot_bmode=True, plot_data_only=True, plot_random_only=True):
         """
