--- conflicted
+++ resolved
@@ -747,7 +747,6 @@
                                 size_label = r'$\sigma$ [pixel]',
                                 xlim = xlim, ylim = ylim, equal_axis = True)
 
-<<<<<<< HEAD
 ###############################################################################
 # Histogram by Song Huang (2014-08-30)
 class HistogramSysTest(SysTest):
@@ -1150,7 +1149,7 @@
             ax.yaxis.set_major_formatter( plt.NullFormatter() )
 
         return hist
-=======
+
 class ScatterPlotSysTest(SysTest):
     short_name = 'scatterplot'
     """
@@ -1526,4 +1525,3 @@
                                 ylabel=r'$\sigma^{\rm star} - \sigma^{\rm PSF}$  [arcsec]',
                                 color=color, lim=lim, equal_axis=False, 
                                 linear_regression=True, reference_line='zero')
->>>>>>> 9eaa6263
