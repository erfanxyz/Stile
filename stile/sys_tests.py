"""
Contains the class definitions of the Stile systematics tests.
"""
import numpy
import stile
import stile_utils
import treecorr
from treecorr.corr2 import corr2_valid_params
try:
    import matplotlib
    # We should decide which backend to use (this line allows running matplotlib even on sessions
    # without properly defined displays, eg through PBS)
    matplotlib.use('Agg')
    import matplotlib.pyplot as plt
    has_matplotlib = True
except ImportError:
    has_matplotlib = False

class PlotNone(object):
    """
    An empty class with a ``.savefig()`` method that does nothing, for code automation purposes.
    """
    def savefig(self, filename):
        pass

class SysTest(object):
    """
    A SysTest is a lensing systematics test of some sort.  It should define the following
    attributes:

        * ``short_name``: a string that can be used in filenames to denote this systematics test
        * ``long_name``: a string to denote this systematics test within program text outputs
        * ``objects_list``: a list of objects that the test should operate on.  We expect these
            objects to be from the list:
            [``'galaxy', 'star',``    # all such objects,
             ``'galaxy lens',``       # only galaxies to be used as lenses in galaxy-galaxy lensing,
             ``'star PSF',``          # stars used in PSF determination,
             ``'star bright',``       # especially bright stars,
             ``'galaxy random',``     # random catalogs with the same spatial distribution as the
             ``'star random'] ``      # 'galaxy' or 'star' samples.
        * ``required_quantities``: a list of tuples.  Each tuple is the list of fields/quantities
            that should be given for the corresponding object from the objects_list.  We expect the
            quantities to be from the list:
            [``'ra', 'dec',``         # Position on the sky
             ``'x', 'y',``            # Position in CCD/detector coords (or any flat projection)
             ``'g1', 'g1_err',``      # Two components of shear and their errors
             ``'g2', 'g2_err',``
             ``'sigma', 'sigma_err',``# Object size and its error
             ``'w',``                 # Per-object weight
             ``'psf_g1', 'psf_g2',``  # PSF shear and size at the object location
             ``'psf_sigma'``]

    It should define the following methods:
        * ``__call__(self, data, data2=None, random=None, random2=None, config=None, **kwargs)``:
            Run a test on a set of data, or a test involving two data sets ``data`` and ``data2``,
            with optional corresponding randoms ``random`` and ``random2``.  Keyword args can be in
            a dict passed to ``config`` or as explicit kwargs.  Explicit kwargs should override
            ``config`` arguments.
    """
    short_name = ''
    long_name = ''
    def __init__(self):
        pass
    def __call__(self):
        raise NotImplementedError()
    def plot(self, results):
        """
        If the results returned from the ``__call__()`` function of this class have a ``.savefig()``
        method, return that object.  Otherwise, return an object with a ``.savefig()`` method that
        doesn't do anything.  ``plot()`` should be overridden by child classes to actually generate
        plots if desired.
        """
        if hasattr(results, 'savefig'):
            return results
        else:
            return PlotNone()

class PlotDetails(object):
    """
    A container class to hold details about field names, titles for legends, and y-axis labels for
    plots of correlation functions.
    """
    def __init__(self, t_field=None, t_title=None, x_field=None, x_title=None,
                 t_im_field=None, t_im_title=None, x_im_field=None, x_im_title=None,
                 datarandom_t_field=None, datarandom_t_title=None,
                 datarandom_x_field=None, datarandom_x_title=None,
                 sigma_field=None, y_title=None):
        self.t_field = t_field  # Field of t-mode/+-mode shear correlation functions
        self.t_title = t_title  # Legend title for previous line
        self.x_field = x_field  # Field of b-mode/x-mode shear correlation functions
        self.x_title = x_title  # Legend title for previous line
        self.t_im_field = t_im_field  # Imaginary part of t-mode/+-mode
        self.t_im_title = t_im_title  # Legend title for previous line
        self.x_im_field = x_im_field  # Imaginary part of b-mode/x-mode
        self.x_im_title = x_im_title  # Legend title for previous line
        self.datarandom_t_field = datarandom_t_field  # If data or randoms are available separately,
                                                      # this +'d' or +'r' is the t-mode field name
        self.datarandom_t_title = datarandom_t_title  # Legend title for previous line
        self.datarandom_x_field = datarandom_x_field  # As above, for b-mode
        self.datarandom_x_title = datarandom_x_title  # Legend title for previous line
        self.sigma_field = sigma_field  # 1-sigma error bar field
        self.y_title = y_title  # y-axis label

<<<<<<< HEAD
if treecorr.version<'3.1':
=======
if treecorr.version < '3.1':
>>>>>>> c5047107
    treecorr_func_dict = {'gg': treecorr.G2Correlation,
                          'm2': treecorr.G2Correlation,
                          'ng': treecorr.NGCorrelation,
                          'nm': treecorr.NGCorrelation,
                          'norm': treecorr.NGCorrelation,
                          'nn': treecorr.N2Correlation,
                          'kk': treecorr.K2Correlation,
                          'nk': treecorr.NKCorrelation,
                          'kg': treecorr.KGCorrelation}
else:
    treecorr_func_dict = {'gg': treecorr.GGCorrelation,
                          'm2': treecorr.GGCorrelation,
                          'ng': treecorr.NGCorrelation,
                          'nm': treecorr.NGCorrelation,
                          'norm': treecorr.NGCorrelation,
                          'nn': treecorr.NNCorrelation,
                          'kk': treecorr.KKCorrelation,
                          'nk': treecorr.NKCorrelation,
                          'kg': treecorr.KGCorrelation}

class CorrelationFunctionSysTest(SysTest):
    """
    A base class for the Stile systematics tests that use correlation functions. This implements the
    class method ``getCF()`` which runs a TreeCorr correlation function on a given set of data.
    Exact arguments to this method should be created by child classes of CorrelationFunctionSysTest;
    see the docstring for :func:`CorrelationFunctionSysTest.getCF` for information on how to write
    further tests using it.
    """
    short_name = 'corrfunc'
    # Set the details (such as field names and titles) for all the possible plots generated by
    # TreeCorr
    plot_details = [PlotDetails(t_field='omega', t_title='$\omega$',
                                sigma_field='sig_omega', y_title="$\omega$"),  # n2
        PlotDetails(t_field='<gamT>', t_title=r'$\langle \gamma_T \rangle$',
                    x_field='<gamX>', x_title=r'$\langle \gamma_X \rangle$',
                    datarandom_t_field='gamT_', datarandom_t_title='$\gamma_{T',
                    datarandom_x_field='gamX_', datarandom_x_title='$\gamma_{X',
                    sigma_field='sigma', y_title="$\gamma$"),  # ng
        PlotDetails(t_field='xi+', t_title=r'$\xi_+$', x_field='xi-', x_title=r'$\xi_-$',
                    t_im_field='xi+_im', t_im_title=r'$\xi_{+,im}$',
                    x_im_field='xi-_im', x_im_title=r'$\xi_{-,im}$',
                    sigma_field='sigma_xi', y_title=r"$\xi$"),  # gg
        PlotDetails(t_field='<kappa>', t_title=r'$\langle \kappa \rangle$',
                    datarandom_t_field='kappa_', datarandom_t_title='$kappa_{',
                    sigma_field='sigma', y_title="$\kappa$"),  # nk
        PlotDetails(t_field='xi', t_title=r'$\xi$', sigma_field='sigma_xi', y_title=r"$\xi$"),  # k2
        PlotDetails(t_field='<kgamT>', t_title=r'$\langle \kappa \gamma_T\rangle$',
                    x_field='<kgamX>', x_title=r'$\langle \kappa \gamma_X\rangle$',
                    datarandom_t_field='kgamT_', datarandom_t_title=r'$\kappa \gamma_{T',
                    datarandom_x_field='kgamX_', datarandom_x_title=r'$\kappa \gamma_{X',
                    sigma_field='sigma', y_title="$\kappa\gamma$"),  # kg
        PlotDetails(t_field='<Map^2>', t_title=r'$\langle M_{ap}^2 \rangle$',
                    x_field='<Mx^2>', x_title=r'$\langle M_x^2\rangle$',
                    t_im_field='<MMx>(a)', t_im_title=r'$\langle MM_x \rangle(a)$',
                    x_im_field='<Mmx>(b)', x_im_title=r'$\langle MM_x \rangle(b)$',
                    sigma_field='sig_map', y_title="$M_{ap}^2$"),  # m2
        PlotDetails(t_field='<NMap>', t_title=r'$\langle NM_{ap} \rangle$',
                    x_field='<NMx>', x_title=r'$\langle NM_{x} \rangle$',
                    sigma_field='sig_nmap', y_title="$NM_{ap}$")  # nm or norm
        ]

    def makeCatalog(self, data, config=None, use_as_k=None, use_chip_coords=False):
        if data is None or isinstance(data, treecorr.Catalog):
            return data
        catalog_kwargs = {}
        fields = data.dtype.names
        if 'ra' in fields and 'dec' in fields:
            if not use_chip_coords:
                catalog_kwargs['ra'] = data['ra']
                catalog_kwargs['dec'] = data['dec']
            elif 'x' in fields and 'y' in fields:
                catalog_kwargs['x'] = data['x']
                catalog_kwargs['y'] = data['y']
            else:
                raise ValueError('Chip coordinates requested, but "x" and "y" fields not found '
                                 'in data')
        elif 'x' in fields and 'y' in fields:
            catalog_kwargs['x'] = data['x']
            catalog_kwargs['y'] = data['y']
        else:
            raise ValueError("Data must contain (ra,dec) or (x,y) in order to do correlation "
                             "function tests.")
        if 'g1' in fields and 'g2' in fields:
            catalog_kwargs['g1'] = data['g1']
            catalog_kwargs['g2'] = data['g2']
        if use_as_k:
            if use_as_k in fields:
                catalog_kwargs['k'] = data[use_as_k]
        elif 'k' in fields:
            catalog_kwargs['k'] = data['k']
        # Quirk of length-1 formatted arrays: the fields will be floats, not
        # arrays, which would break the Catalog init.
        try:
            len(data)
        except:
            if not hasattr(data, 'len') and isinstance(data, numpy.ndarray):
                for key in catalog_kwargs:
                    catalog_kwargs[key] = numpy.array([catalog_kwargs[key]])
        catalog_kwargs['config'] = config
        return treecorr.Catalog(**catalog_kwargs)

    def getCF(self, correlation_function_type, data, data2=None,
                    random=None, random2=None, use_as_k=None, use_chip_coords=False,
                    config=None, **kwargs):
        """
        Sets up and calls treecorr on the given set of data.

        The user needs to specify the type of correlation function requested.  The available types
        are:

            * ``nn``: a 2-point correlation function
            * ``ng``: a point-shear correlation function (eg galaxy-galaxy lensing)
            * ``gg``: a shear-shear correlation function (eg cosmic shear)
            * ``nk``: a point-scalar [such as convergence, hence k meaning "kappa"] correlation
                      function
            * ``kk``: a scalar-scalar correlation function
            * ``kg``: a scalar-shear correlation function
            * ``m2``: an aperture mass measurement
            * ``nm``: an <N aperture mass> measurement
            * ``norm``: ``nm`` properly normalized by the average values of n and aperture mass to
                    return something like a correlation coefficient.
        More details can be found in the Readme.md for TreeCorr.

<<<<<<< HEAD
        Additionally, for the ``'nn'``, ``'ng'``, ``'nk'``, ``'nm'`` and ``'norm'`` options, the
        user can pass a kwarg ``nn_statistic = 'compensated'`` or ``nn_statistic = 'true'`` (or
        similarly for ``'ng'`` and ``'nk'``; note that the ``'nm'`` type checks the
        ``'ng_statistic'`` kwarg and the ``'norm'`` type checks the ``'nn_statistic'`` kwarg!).  For
        ``'nn'`` and ``'norm'`` correlation functions, ``'compensated'`` is the Landy-Szalay
        estimator, while ``'simple'`` is just (data/random - 1).  For the other kinds,
        ``'compensated'`` means the random-shear or random-kappa correlation function is subtracted
        from the data correlation function,  while ``'simple'`` merely returns the data correlation
        function.  Again, the TreeCorr documentation contains more information.  The
        ``'*_statistic'`` kwarg will be ignored if it is passed for any other correlation function
        type.  The default is to use ``'compensated'`` if randoms are present and ``'simple'``
        otherwise.
=======
        Additionally, for the 'nn', 'ng', 'nk', 'nm' and 'norm' options, the user can pass a kwarg
        nn_statistic = 'compensated' or nn_statistic = 'true' (or similarly for 'ng' and 'nk';
        note that the 'nm' type checks the 'ng_statistic' kwarg and the 'norm' type checks the
        'nn_statistic' kwarg!).  For 'nn' and 'norm' correlation functions, 'compensated' is the
        Landy-Szalay estimator, while 'simple' is just (data/random - 1).  For the other kinds,
        'compensated' means the random-shear or random-kappa correlation function is subtracted
        from the data correlation function,  while 'simple' merely returns the data correlation
        function.  Again, the TreeCorr documentation contains more information.  The '*_statistic'
        kwarg will be ignored if it is passed for any other correlation function type.  The
        default is to use 'compensated' if randoms are present and 'simple' otherwise.
>>>>>>> c5047107

        This function accepts all (self-consistent) sets of data, data2, random, and random2.
        Including ``"data2"`` and possibly ``"random2"`` will return a cross-correlation; otherwise
        the program returns an autocorrelation.  ``"Random"`` keys are necessary for the ``'nn'``
        form of the correlation function, and can be used (but are not necessary) for ``'ng'``,
        ``'nk'``, and ``'kg'``.

        :param stile_args:    The dict containing the parameters that control Stile's behavior
        :param correlation_function_type: The type of correlation function (``'nn', 'ng', 'gg',
                              'nk', 'k2', 'kg', 'm2', 'nm', 'norm'``) to request from
                              TreeCorr--see above.
        :param data:, data2, random, random2: NumPy arrays of data with fields using the field name
                              strings given in the ``stile.fieldNames`` dict.
        :param kwargs:        Any other TreeCorr parameters (will silently supercede anything in
                              ``stile_args``).
        :returns:             a numpy array of the TreeCorr outputs.
        """
        import tempfile
        import os

        if not correlation_function_type in treecorr_func_dict:
            raise ValueError('Unknown correlation function type: %s'%correlation_function_type)

        handle, output_file = tempfile.mkstemp()

        # First, pull out the TreeCorr-relevant parameters from the stile_args dict, and add
        # anything passed as a kwarg to that dict.
        if (random and len(random)) or (random2 and len(random2)):
            treecorr_kwargs[correlation_function_type+'_statistic'] = \
                treecorr_kwargs.get(correlation_function_type+'_statistic', 'compensated')
        treecorr_kwargs = stile.treecorr_utils.PickTreeCorrKeys(config)
        treecorr_kwargs.update(stile.treecorr_utils.PickTreeCorrKeys(kwargs))
        treecorr.config.check_config(treecorr_kwargs, corr2_valid_params)

        if data is None:
            raise ValueError('Must include a data array!')
<<<<<<< HEAD
        if correlation_function_type=='nn':
=======
        if correlation_function_type == 'nn':
>>>>>>> c5047107
            if random is None or ((data2 is not None or random2 is not None) and not
                                  (data2 is not None and random2 is not None)):
                raise ValueError('Incorrect data types for correlation function: must have '
                                   'data and random, and random2 if data2.')
        elif correlation_function_type in ['gg', 'm2', 'kk']:
            if random or random2:
                print "Warning: randoms ignored for this correlation function type"
        elif correlation_function_type in ['ng', 'nm', 'nk']:
            if data2 is None:
                raise ValueError('Must include data2 for this correlation function type')
            if random2 is not None:
                print "Warning: random2 ignored for this correlation function type"
        elif correlation_function_type == 'norm':
            if data2 is None:
                raise ValueError('Must include data2 for this correlation function type')
            if random is None:
                raise ValueError('Must include random for this correlation function type')
            if random2 is None:
                print "Warning: random2 ignored for this correlation function type"
        elif correlation_function_type == 'kg':
            if data2 is None:
                raise ValueError('Must include data2 for this correlation function type')
            if random is not None or random2 is not None:
                print "Warning: randoms ignored for this correlation function type"

<<<<<<< HEAD
        data = self.makeCatalog(data, config=treecorr_kwargs, use_as_k = use_as_k,
                                      use_chip_coords = use_chip_coords)
        data2 = self.makeCatalog(data2, config=treecorr_kwargs, use_as_k = use_as_k,
                                        use_chip_coords = use_chip_coords)
        random = self.makeCatalog(random, config=treecorr_kwargs, use_as_k = use_as_k,
                                          use_chip_coords = use_chip_coords)
        random2 = self.makeCatalog(random2, config=treecorr_kwargs, use_as_k = use_as_k,
                                            use_chip_coords = use_chip_coords)
=======
        data = self.makeCatalog(data, config=treecorr_kwargs, use_as_k=use_as_k,
                                      use_chip_coords=use_chip_coords)
        data2 = self.makeCatalog(data2, config=treecorr_kwargs, use_as_k=use_as_k,
                                        use_chip_coords=use_chip_coords)
        random = self.makeCatalog(random, config=treecorr_kwargs, use_as_k=use_as_k,
                                          use_chip_coords=use_chip_coords)
        random2 = self.makeCatalog(random2, config=treecorr_kwargs, use_as_k=use_as_k,
                                            use_chip_coords=use_chip_coords)
>>>>>>> c5047107

        treecorr_kwargs[correlation_function_type+'_file_name'] = output_file

        func = treecorr_func_dict[correlation_function_type](treecorr_kwargs)
        func.process(data, data2)
        if correlation_function_type in ['ng', 'nm', 'nk']:
            comp_stat = {'ng': 'ng', 'nm': 'ng', 'nk': 'nk'}  # which _statistic kwarg to check
            if treecorr_kwargs.get(comp_stat[correlation_function_type]+'_statistic',
               self.compensateDefault(data, data2, random, random2)) == 'compensated':
                func_random = treecorr_func_dict[correlation_function_type](treecorr_kwargs)
                func_random.process(random, data2)
            else:
                func_random = None
        elif correlation_function_type == 'norm':
            func_gg = treecorr_func_dict['gg'](treecorr_kwargs)
            func_gg.process(data2)
            func_dd = treecorr_func_dict['nn'](treecorr_kwargs)
            func_dd.process(data)
            func_rr = treecorr_func_dict['nn'](treecorr_kwargs)
            func_rr.process(data)
            if treecorr_kwargs.get('nn_statistic',
<<<<<<< HEAD
               self.compensateDefault(data,data2,random,random2,both=True)) == 'compensated':
=======
               self.compensateDefault(data, data2, random, random2, both=True)) == 'compensated':
>>>>>>> c5047107
                func_dr = treecorr_func_dict['nn'](treecorr_kwargs)
                func_dr.process(data, random)
            else:
                func_dr = None
        elif correlation_function_type == 'nn':
            func_random = treecorr_func_dict[correlation_function_type](treecorr_kwargs)
            if len(random2):
                func_random.process(random, random2)
            else:
                func_random.process(random)
            if not len(data2):
                func_rr = treecorr_func_dict['nn'](treecorr_kwargs)
                func_rr.process(data, random)
                if treecorr_kwargs.get(['nn_statistic'],
                   self.compensateDefault(data, data2, random, random2, both=True)
                   ) == 'compensated':
                    func_dr = treecorr_func_dict['nn'](treecorr_kwargs)
                    func_dr.process(data, random)
                    func_rd = None
                else:
                    func_dr = None
                    func_rd = None
            else:
                func_rr = treecorr_func_dict['nn'](treecorr_kwargs)
                func_rr.process(random, random2)
                if treecorr_kwargs.get(['nn_statistic'],
                   self.compensateDefault(data, data2, random, random2, both=True)
                   ) == 'compensated':
                    func_dr = treecorr_func_dict['nn'](treecorr_kwargs)
                    func_dr.process(data, random2)
                    func_rd = treecorr_func_dict['nn'](treecorr_kwargs)
                    func_rd.process(random, data2)
        else:
            func_random = None
        if correlation_function_type == 'm2':
            func.writeMapSq(output_file)
        elif correlation_function_type == 'nm':
            func.writeNMap(output_file, func_random)
        elif correlation_function_type == 'norm':
            func.writeNorm(output_file, func_gg, func_dd, func_rr, func_dr, func_rg)
        elif correlation_function_type == 'nn':
            func.write(output_file, func_rr, func_dr, func_rd)
        elif func_random:
            func.write(output_file, func_random)
        else:
            func.write(output_file)
        results = stile.ReadTreeCorrResultsFile(output_file)
        os.close(handle)
        os.remove(output_file)
        return results

    def compensateDefault(self, data, data2, random, random2, both=False):
        """
<<<<<<< HEAD
        Figure out if a compensated statistic can be used from the data present.  Keyword ``"both"``
=======
        Figure out if a compensated statistic can be used from the data present.  Keyword "both"
>>>>>>> c5047107
        indicates that both data sets if present must have randoms; the default, False, means only
        the first data set must have a random.
        """
        if not random or (random and not len(random)):  # No random
            return 'simple'
        elif both and data2 and len(data2):  # Second data set exists and must have a random
            if random2 and len(random2):
                return 'compensated'
            else:
                return 'simple'
        else:  # There's a random, and we can ignore 'both' since this is an autocorrelation
            return 'compensated'

<<<<<<< HEAD

=======
>>>>>>> c5047107
    def plot(self, data, colors=['r', 'b'], log_yscale=False,
                   plot_bmode=True, plot_data_only=True, plot_random_only=True):
        """
        Plot the data returned from a :class:`CorrelationFunctionSysTest` object.  This chooses some
        sensible defaults, but much of its behavior can be changed.

        :param data:       The data returned from a ``CorrelationFunctionSysTest``, as-is.
        :param colors:     A tuple of 2 colors, used for the first and second lines on any given
                           plot
        :param log_yscale: Whether to use a logarithmic y-scale [default: False]
        :param plot_bmode: Whether to plot the b-mode signal, if there is one [default: True]
        :param plot_data_only:   Whether to plot the data-only correlation functions, if present
                                 [default: True]
        :param plot_random_only: Whether to plot the random-only correlation functions, if present
                                 [default: True]
        :returns:          A matplotlib ``Figure`` which may be written to a file with
                           ``.savefig()``, if matplotlib can be imported; else None.
        """

        if not has_matplotlib:
            return None
        fields = data.dtype.names
        # Pick which radius measurement to use
        for t_r in ['<R>', 'R_nominal', 'R']:
            if t_r in fields:
                r = t_r
                break
        else:
            raise ValueError('No radius parameter found in data')

        # Logarithmic x-axes have stupid default ranges: fix this.
        rstep = data[r][1]/data[r][0]
        xlim = [min(data[r])/rstep, max(data[r])*rstep]
        # Check what kind of data is in the array that .plot() received.
        for plot_details in self.plot_details:
            # Pick the one the data contains and use it; break before trying the others.
            if plot_details.t_field in fields:
                pd = plot_details
                break
        else:
            raise ValueError("No valid y-values found in data")
        if log_yscale:
            yscale = 'log'
        else:
            yscale = 'linear'
        fig = plt.figure()
        fig.subplots_adjust(hspace=0)  # no space between stacked plots
        plt.subplots(sharex=True)  # share x-axes
        # Figure out how many plots you'll need--never more than 3, so we just use a stacked column.
        if pd.datarandom_t_field:
            plot_data_only &= pd.datarandom_t_field+'d' in fields
            plot_random_only &= pd.datarandom_t_field+'r' in fields
        if plot_bmode and pd.x_field and pd.t_im_field:
            nrows = 2
        elif pd.datarandom_t_field:
            nrows = 1 + plot_data_only + plot_random_only
        else:
            nrows = 1
        # Plot the first thing
        curr_plot = 0
        ax = fig.add_subplot(nrows, 1, 1)
        ax.errorbar(data[r], data[pd.t_field], yerr=data[pd.sigma_field], color=colors[0],
                    label=pd.t_title)
        if pd.x_title and plot_bmode:
            ax.errorbar(data[r], data[pd.x_field], yerr=data[pd.sigma_field], color=colors[1],
                        label=pd.x_title)
        elif pd.t_im_title:  # Plot y and y_im if not plotting yb (else it goes on a separate plot)
            ax.errorbar(data[r], data[pd.t_im_field], yerr=data[pd.sigma_field], color=colors[1],
                        label=pd.t_im_title)
        ax.set_xscale('log')
        ax.set_yscale(yscale)
        ax.set_xlim(xlim)
        ax.set_ylabel(pd.y_title)
        ax.legend()
        if pd.x_field and plot_bmode and pd.t_im_field:
            # Both yb and y_im: plot (y, yb) on one plot and (y_im, yb_im) on the other.
            ax = fig.add_subplot(nrows, 1, 2)
            ax.errorbar(data[r], data[pd.t_im_field], yerr=data[pd.sigma_field], color=colors[0],
                        label=pd.t_im_title)
            ax.errorbar(data[r], data[pd.x_im_field], yerr=data[pd.sigma_field], color=colors[1],
                        label=pd.x_im_title)
            ax.set_xscale('log')
            ax.set_yscale(yscale)
            ax.set_xlim(xlim)
            ax.set_ylabel(pd.y_title)
            ax.legend()
        if plot_data_only and pd.datarandom_t_field:  # Plot the data-only measurements if requested
            curr_plot += 1
            ax = fig.add_subplot(nrows, 1, 2)
            ax.errorbar(data[r], data[pd.datarandom_t_field+'d'], yerr=data[pd.sigma_field],
                        color=colors[0], label=pd.datarandom_t_title+'d}$')
            if plot_bmode and pd.datarandom_x_field:
                ax.errorbar(data[r], data[pd.datarandom_x_field+'d'], yerr=data[pd.sigma_field],
                        color=colors[1], label=pd.datarandom_x_title+'d}$')
            ax.set_xscale('log')
            ax.set_yscale(yscale)
            ax.set_xlim(xlim)
            ax.set_ylabel(pd.y_title)
            ax.legend()
        # Plot the randoms-only measurements if requested
        if plot_random_only and pd.datarandom_t_field:
            ax = fig.add_subplot(nrows, 1, nrows)
            ax.errorbar(data[r], data[pd.datarandom_t_field+'r'], yerr=data[pd.sigma_field],
                        color=colors[0], label=pd.datarandom_t_title+'r}$')
            if plot_bmode and pd.datarandom_x_field:
                ax.errorbar(data[r], data[pd.datarandom_x_field+'r'], yerr=data[pd.sigma_field],
                        color=colors[1], label=pd.datarandom_x_title+'r}$')
            ax.set_xscale('log')
            ax.set_yscale(yscale)
            ax.set_xlim(xlim)
            ax.set_ylabel(pd.y_title)
            ax.legend()
        ax.set_xlabel(r)
        return fig


class GalaxyShearSysTest(CorrelationFunctionSysTest):
    """
    Compute the tangential and cross shear around a set of real galaxies.
    """
    short_name = 'shear_around_galaxies'
    long_name = 'Shear of galaxies around real objects'
    objects_list = ['galaxy lens', 'galaxy']
    required_quantities = [('ra', 'dec'), ('ra', 'dec', 'g1', 'g2', 'w')]

    def __call__(self, data, data2=None, random=None, random2=None, config=None, **kwargs):
        return self.getCF('ng', data, data2, random, random2, config=config, **kwargs)

class BrightStarShearSysTest(CorrelationFunctionSysTest):
    """
    Compute the tangential and cross shear around a set of bright stars.
    """
    short_name = 'shear_around_bright_stars'
    long_name = 'Shear of galaxies around bright stars'
    objects_list = ['star bright', 'galaxy']
    required_quantities = [('ra', 'dec'), ('ra', 'dec', 'g1', 'g2', 'w')]

    def __call__(self, data, data2=None, random=None, random2=None, config=None, **kwargs):
        return self.getCF('ng', data, data2, random, random2, config=config, **kwargs)

class StarXGalaxyDensitySysTest(CorrelationFunctionSysTest):
    """
    Compute the number density of galaxies around stars.
    """
    short_name = 'star_x_galaxy_density'
    long_name = 'Density of galaxies around stars'
    objects_list = ['star', 'galaxy', 'star random', 'galaxy random']
    required_quantities = [('ra', 'dec'), ('ra', 'dec'), ('ra', 'dec'), ('ra', 'dec')]

    def __call__(self, data, data2=None, random=None, random2=None, config=None, **kwargs):
        return self.getCF('nn', data, data2, random, random2, config=config, **kwargs)

class StarXGalaxyShearSysTest(CorrelationFunctionSysTest):
    """
    Compute the cross-correlation of galaxy and star shapes.
    """
    short_name = 'star_x_galaxy_shear'
    long_name = 'Cross-correlation of galaxy and star shapes'
    objects_list = ['star', 'galaxy']
    required_quantities = [('ra', 'dec', 'g1', 'g2', 'w'), ('ra', 'dec', 'g1', 'g2', 'w')]

    def __call__(self, data, data2=None, random=None, random2=None, config=None, **kwargs):
        return self.getCF('gg', data, data2, random, random2, config=config, **kwargs)

class StarXStarShearSysTest(CorrelationFunctionSysTest):
    """
    Compute the auto-correlation of star shapes.
    """
    short_name = 'star_x_star_shear'
    long_name = 'Auto-correlation of star shapes'
    objects_list = ['star']
    required_quantities = [('ra', 'dec', 'g1', 'g2', 'w')]

    def __call__(self, data, data2=None, random=None, random2=None, config=None, **kwargs):
        return self.getCF('gg', data, data2, random, random2, config=config, **kwargs)

class StarXStarSizeResidualSysTest(CorrelationFunctionSysTest):
    """
    Compute the auto correlation of star-PSF size residuals.
    """
    short_name = 'star_x_star_size_residual'
    long_name = 'Auto-correlation of residual star sizes'
    objects_list = ['star PSF']
    required_quantities = [('ra', 'dec', 'sigma', 'psf_sigma')]
    def __call__(self, data, data2=None, random=None, random2=None, config=None, **kwargs):
        new_kwargs = kwargs.copy()
        new_kwargs['use_as_k'] = 'sigma'
        data_list = []
        for data_item in [data, data2, random, random2]:
            if data_item is not None:
                new_data = data_item.copy()
<<<<<<< HEAD
                new_data['sigma'] = ((new_data['psf_sigma'] - new_data['sigma'])/
                                     new_data['psf_sigma'])
=======
                new_data['sigma'] = (new_data['psf_sigma'] - new_data['sigma']
                                    )/new_data['psf_sigma']
>>>>>>> c5047107
                data_list.append(new_data)
            else:
                data_list.append(data_item)
        return self.getCF('kk', config=config, *data_list, **new_kwargs)


class Rho1SysTest(CorrelationFunctionSysTest):
    """
    Compute the auto-correlation of residual star shapes (star shapes - psf shapes).
    """
    short_name = 'rho1'
    long_name = 'Rho1 statistics (Auto-correlation of star-PSF shapes)'
    objects_list = ['star PSF']
    required_quantities = [('ra', 'dec', 'g1', 'g2', 'psf_g1', 'psf_g2', 'w')]

    def __call__(self, data, data2=None, random=None, random2=None, config=None, **kwargs):
        new_data = data.copy()
        new_data['g1'] = new_data['g1'] - new_data['psf_g1']
        new_data['g2'] = new_data['g2'] - new_data['psf_g2']
        if data2 is not None:
            new_data2 = data2.copy()
            new_data2['g1'] = new_data2['g1'] - new_data2['psf_g1']
            new_data2['g2'] = new_data2['g2'] - new_data2['psf_g2']
        else:
            new_data2 = data2
        if random is not None:
            new_random = random.copy()
            new_random['g1'] = new_random['g1'] - new_random['psf_g1']
            new_random['g2'] = new_random['g2'] - new_random['psf_g2']
        else:
            new_random = random
        if random2 is not None:
            new_random2 = random2.copy()
            new_random2['g1'] = new_random2['g1'] - new_random2['psf_g1']
            new_random2['g2'] = new_random2['g2'] - new_random2['psf_g2']
        else:
            new_random2 = random2
<<<<<<< HEAD
        return self.getCF('gg', new_data, new_data2, new_random, new_random2, config=config,
                          **kwargs)
=======
        return self.getCF('gg', new_data, new_data2, new_random, new_random2,
                          config=config, **kwargs)
>>>>>>> c5047107

class GalaxyDensityCorrelationSysTest(CorrelationFunctionSysTest):
    """
    Compute the galaxy position autocorrelations.
    """
    short_name = 'galaxy_density'
    long_name = 'Galaxy position autocorrelation'
    objects_list = ['galaxy', 'galaxy random']
    required_quantities = [('ra', 'dec'), ('ra', 'dec')]

    def __call__(self, data, data2=None, random=None, random2=None, config=None, **kwargs):
        return self.getCF('nn', data, data2, random, random2, config=config, **kwargs)

class StarDensityCorrelationSysTest(CorrelationFunctionSysTest):
    """
    Compute the star position autocorrelations.
    """
    short_name = 'star_density'
    long_name = 'Star position autocorrelation'
    objects_list = ['star', 'star random']
    required_quantities = [('ra', 'dec'), ('ra', 'dec')]

    def __call__(self, data, data2=None, random=None, random2=None, config=None, **kwargs):
        return self.getCF('nn', data, data2, random, random2, config=config, **kwargs)


class StatSysTest(SysTest):
    """
    A class for the Stile systematics tests that use basic statistical quantities. It uses NumPy
    routines for all the innards, and saves the results in a :class:`stile.stile_utils.Stats` object
    (see``stile_utils.py``) that can carry around the information, print the results in a useful
    format, write to file, or (eventually) become an argument to plotting routines that might output
    some of the results on plots.

    One of the calculations it does is find the percentiles of the given quantity.  The percentile
    levels to use can be set when the StatSysTest is initialized, or when it is called.  These
    percentiles must be provided as an iterable (list, tuple, or NumPy array).

    The objects on which this systematics test is used should be either (a) a simple iterable like a
    list, tuple, or NumPy array, or (b) a structured NumPy array with fields.  In case (a), the
    dimensionality of the NumPy array is ignored, and statistics are calculated over all
    dimensions.  In case (b), the user must give a field name using the `field` keyword argument,
    either at initialization or when calling the test.

    For both the ``percentile`` and ``field`` arguments, the behavior is different if the keyword
    argument is used at the time of initialization or calling.  When used at the time of
    initialization, that value will be used for all future calls unless called with another value
    for those arguments.  However, the value of ``percentile`` and ``field`` for calls after that
    will revert back to the original value from the time of initialization.

    By default, the systematics tester will simply return a Stats object for the user.  However,
    calling it with ``verbose=True`` will result in the statistics being printed directly using the
    ``Stats.prettyPrint()`` function.

    Ordinarily, a StatSysTest object will throw an exception if asked to run on an array that has
    any Nans or infinite values.  The ``ignore_bad`` keyword (at the time when the ``StatSytTest``
    is called, not initialized) changes this behavior so these bad values are quietly ignored.

    Options to consider adding in future: weighted sums and other weighted statistics; outlier
    rejection.
    """
    short_name = 'stats'
    long_name = 'Calculate basic statistics of a given quantity'

    def __init__(self, percentiles=[2.2, 16., 50., 84., 97.8], field=None):
        """Function to initialize a ``StatSysTest`` object.

        :param percentiles:     The percentile levels at which to find the value of the input array
                                when called.  [default: ``[2.2, 16., 50., 84., 97.8]``.]
        :param field:           The name of the field to use in a NumPy structured array / catalog.
                                [default: None, meaning we're using a simple array without field
                                names.]

        :returns: the requested ``StatSysTest`` object.
        """
        self.percentiles = percentiles
        self.field = field

    def __call__(self, array, percentiles=None, field=None, verbose=False, ignore_bad=False):
<<<<<<< HEAD
        """Calling a ``StatSysTest`` with a given array argument as ``array`` will cause it to carry
        out all the statistics tests and populate a :class:`stile.Stats` object with the results,
        which it returns to the user.

        :param array:           The tuple, list, NumPy array, or structured NumPy array/catalog on
                                which to carry out the calculations.
        :param percentiles:     The percentile levels to use for this particular calculation.
                                [default: ``None``, meaning use whatever levels were defined when
                                initializing this ``StatSysTest`` object]
        :param field:           The name of the field to use in a NumPy structured array / catalog.
                                [default: ``None``, meaning use whatever field was defined when
                                initializing this ``StatSysTest`` object]
        :param verbose:         If ``True``, print the calculated statistics of the input ``array``
                                to screen.  If ``False``, silently return the ``Stats`` object.
                                [default: ``False``.]
        :param ignore_bad:      If ``True``, search for values that are ``NaN`` or ``Inf``, and
                                remove them before doing calculations.  [default: ``False``.]

        :returns: a :class:`stile.stile_utils.Stats` object
=======
        """Calling a StatSysTest with a given array argument as `array` will cause it to carry out
        all the statistics tests and populate a stile.Stats object with the results, which it
        returns to the user.

        @param array           The tuple, list, NumPy array, or structured NumPy array/catalog on
                               which to carry out the calculations.
        @param percentiles     The percentile levels to use for this particular calculation.
                               [default: None, meaning use whatever levels were defined when
                               initializing this StatSysTest object]
        @param field           The name of the field to use in a NumPy structured array / catalog.
                               [default: None, meaning use whatever field was defined when
                               initializing this StatSysTest object]
        @param verbose         If True, print the calculated statistics of the input `array` to
                               screen.  If False, silently return the Stats object. [default:
                               False.]
        @param ignore_bad      If True, search for values that are NaN or Inf, and remove them
                               before doing calculations.  [default: False.]

        @returns a stile.stile_utils.Stats object
>>>>>>> c5047107
        """
        # Set the percentile levels and field, if the user provided them.  Otherwise use what was
        # set up at the time of initialization.
        use_percentiles = percentiles if percentiles is not None else self.percentiles
        use_field = field if field is not None else self.field

        # Check to make sure that percentiles is iterable (list, numpy array, tuple, ...)
        if not hasattr(use_percentiles, '__iter__'):
            raise RuntimeError('List of percentiles is not an iterable (list, tuple, NumPy array)!')

        # Check types for input things and make sure it all makes sense, including consistency with
        # the field.  First of all, it should be iterable:
        if not hasattr(array, '__iter__'):
            raise RuntimeError('Input array is not an iterable (list, tuple, NumPy array)!')
        # If it's a multi-dimensional NumPy array, tuple, or list, we don't care - the functions
        # we'll use below will simply work as if it's a 1d NumPy array, collapsing all rows of a
        # multi-dimensional array implicitly.  The only thing we have to worry about is if this is
        # really a structured catalog.  The cases to check are:
        # (a) Is it a structured catalog?  If so, we must have some value for `use_field` that is
        #     not None and that is in the catalog.  We can check the values in the catalog using
        #     array.dtype.field.keys(), which returns a list of the field names.
        # (b) Is `use_field` set, but this is not a catalog?  If so, we'll issue a warning (not
        #     exception!) and venture bravely onwards using the entire array, leaving it to the user
        #     to decide if they are okay with that.
        # We begin with taking care of case (a).  Just be careful not to modify input.
        use_array = numpy.array(array)
        if use_array.dtype.fields is not None:
            # It's a catalog, not a simple array
            if use_field is None:
                raise RuntimeError('StatSysTest called on a catalog without specifying a field!')
            if use_field not in use_array.dtype.fields.keys():
                raise RuntimeError('Field %s is not in this catalog, which contains %s!'%
                                   (use_field, use_array.dtype.fields.keys()))
            # Select the appropriate field for this catalog.
            use_array = use_array[use_field]
        # Now take care of case (b):
        elif use_array.dtype.fields is None and use_field is not None:
            import warnings
            warnings.warn('Field is selected, but input array is not a catalog! '
                          'Ignoring field choice and continuing')

        # Reject NaN / Inf values, if requested to do so.
        if ignore_bad:
            cond = numpy.logical_and.reduce(
                [numpy.isnan(use_array) == False,
                 numpy.isinf(use_array) == False]
                )
            use_array = use_array[cond]
            if len(use_array) == 0:
                raise RuntimeError("No good entries left to use after excluding bad values!")

        # Create the output object, a stile.Stats() object.  We gave to tell it which simple
        # statistics to calculate.  If we want to change this list, we need to change both the
        # `simple_stats` list below, and the code afterwards that calculates and populates the
        # `result` Stats object with the statistics.  (By default it always does percentiles, though
        # we could choose to change the percentile levels.)  Also note that if we want things like
        # skewness and kurtosis, we either need to calculate them directly or use scipy, since numpy
        # does not include those.  For now we use a try/except block to import scipy and calculate
        # those values if possible, but silently ignore the import failure if scipy is not
        # available.
        try:
            import scipy.stats
            simple_stats = ['min', 'max', 'median', 'mad', 'mean', 'stddev', 'variance', 'N',
                          'skew', 'kurtosis']
        except ImportError:
            simple_stats = ['min', 'max', 'median', 'mad', 'mean', 'stddev', 'variance', 'N']

        result = stile.stile_utils.Stats(simple_stats=simple_stats)

        # Populate the basic entries, like median, mean, standard deviation, etc.
        result.min = numpy.min(use_array)
        # Now do a check for NaN / inf, and raise an exception.
        if numpy.isnan(result.min) or numpy.isinf(result.min):
            raise RuntimeError("NaN or Inf values detected in input array!")
        result.max = numpy.max(use_array)
        # To get the length, be careful: multi-dimensional arrays need flattening!
        if hasattr(use_array, 'dtype'):
            result.N = len(use_array.flatten())
        else:
            result.N = len(use_array)
        result.median = numpy.median(use_array)
        result.mad = numpy.median(numpy.abs(use_array - result.median))
        result.stddev = numpy.std(use_array)
        result.variance = numpy.var(use_array)
        result.mean = numpy.mean(use_array)

        if 'skew' in simple_stats:
            # We were able to import SciPy, so calculate skewness and kurtosis.
            result.skew = scipy.stats.skew(use_array)
            result.kurtosis = scipy.stats.kurtosis(use_array)

        # Populate the percentiles and values.
        result.percentiles = use_percentiles
        result.values = numpy.percentile(use_array, use_percentiles)

        # Print, if verbose=True.
        if verbose:
            print result.__str__()

        # Return.
        return result

class WhiskerPlotSysTest(SysTest):
    short_name = 'whiskerplot'
    """
    A base class for Stile systematics tests that generate whisker plots. This implements the class
    method :func:`WhiskerPlotSysTest.whiskerPlot`. Every child class of ``WhiskerPlotSysTest``
    should use ``WhiskerPlotSysTest.whiskerPlot`` through ``__call__``. See the docstring for
    :func:`WhiskerPlotSysTest.whiskerPlot` for information on how to write further tests using it.
    """

    def whiskerPlot(self, x, y, g1, g2, size=None, linewidth=0.01, scale=None,
                    keylength=0.05, figsize=None, xlabel=None, ylabel=None,
                    size_label=None, xlim=None, ylim=None, equal_axis=False):
        """
        Draw a whisker plot and return a ``matplotlib.figure.Figure`` object.
        This method has a bunch of options for controlling the appearance of a plot, which are
<<<<<<< HEAD
        explained below. To implement a child class of ``WhiskerPlotSysTest``, call ``whiskerPlot``
        within ``__call__`` of the child class and return the ``matplotlib.figure.Figure`` that
        ``whiskerPlot`` returns.
        :param x:               The tuple, list, or NumPy array for the x-position of objects.
        :param y:               The tuple, list, or NumPy array for the y-position of objects.
        :param g1:              The tuple, list, or Numpy array for the 1st ellipticity component
                                of objects.
        :param g2:              The tuple, list, or Numpy array for the 2nd ellipticity component
                                of objects.
        :param size:            The tuple, list, or Numpy array for the size of objects. The size
                                information is shown as color gradation.
                                [default: ``None``, meaning do not show the size information]
        :param linewidth:       Width of whiskers in units of inches.
                                [default: 0.01]
        :param scale:           Data units per inch for the whiskers; a smaller scale is a longer
                                whisker.
                                [default: ``None``, meaning follow the default autoscaling algorithm
                                from matplotlib]
        :param keylength:       Length of a key.
                                [default: 0.05]
        :param figsize:         Size of a figure ``(x, y)`` in units of inches.
                                [default: ``None``, meaning use the default value of matplotlib]
        :param xlabel:          The x-axis label.
                                [default: ``None``, meaning do not show a label for the x-axis]
        :param ylabel:          The y-axis label.
                                [default: ``None``, meaning do not show a label for the y-axis]
        :param size_label:      The label for ``size``, which is shown at the right of the color
                                bar. [default: ``None``, meaning do not show a size label]
        :param xlim:            Limits of x-axis ``(min, max)``.
                                [default: ``None``, meaning do not set any limits for x]
        :param ylim:            Limits of y-axis ``(min, max)``.
                                [default: ``None``, meaning do not set any limits for y]
         @equal_axis            If True, force equal scaling for the x and y axes (distance between
                                ticks of the same numerical values are equal on the x and y axes).
                                [default: ``False``]
        :returns: a ``matplotlib.figure.Figure`` object.
=======
        explained below. To implement a child class of WhiskerPlotSysTest, call whiskerPlot within
        __call__ of the child class and return the `matplotlib.figure.Figure` that whiskerPlot
        returns.
        @param x               The tuple, list, or NumPy array for the x-position of objects.
        @param y               The tuple, list, or NumPy array for the y-position of objects.
        @param g1              The tuple, list, or Numpy array for the 1st ellipticity component
                               of objects.
        @param g2              The tuple, list, or Numpy array for the 2nd ellipticity component
                               of objects.
        @param size            The tuple, list, or Numpy array for the size of objects. The size
                               information is shown as color gradation.
                               [default: None, meaning do not show the size information]
        @param linewidth       Width of whiskers in units of inches.
                               [default: 0.01]
        @param scale           Data units per inch for the whiskers; a smaller scale is a longer
                               whisker.
                               [default: None, meaning follow the default autoscaling algorithm from
                               matplotlib]
        @param keylength       Length of a key.
                               [default: 0.05]
        @param figsize         Size of a figure (x, y) in units of inches.
                               [default: None, meaning use the default value of matplotlib]
        @param xlabel          The x-axis label.
                               [default: None, meaning do not show a label for the x-axis]
        @param ylabel          The y-axis label.
                               [default: None, meaning do not show a label for the y-axis]
        @param size_label      The label for `size`, which is shown at the right of the color bar.
                               [default: None, meaning do not show a size label]
        @param xlim            Limits of x-axis (min, max).
                               [default: None, meaning do not set any limits for x]
        @param ylim            Limits of y-axis (min, max).
                               [default: None, meaning do not set any limits for y]
        @equal_axis            If True, force equal scaling for the x and y axes (distance between
                               ticks of the same numerical values are equal on the x and y axes).
                               [default: False]
        @returns a matplotlib.figure.Figure object.
>>>>>>> c5047107
        """
        fig = plt.figure(figsize=figsize)
        ax = fig.add_subplot(1, 1, 1)

        # mask data with nan
        sel = numpy.logical_and.reduce(
            [numpy.isnan(x) == False, numpy.isnan(y) == False,
             numpy.isnan(g1) == False, numpy.isnan(g2) == False])
        sel = numpy.logical_and(sel, numpy.isnan(size) == False) if size is not None else sel
        x = x[sel]
        y = y[sel]
        g1 = g1[sel]
        g2 = g2[sel]
        size = size[sel] if size is not None else size

        # plot
        g = numpy.sqrt(g1*g1+g2*g2)
        theta = numpy.arctan2(g2, g1)/2
        gx = g * numpy.cos(theta)
        gy = g * numpy.sin(theta)
        if size is None:
<<<<<<< HEAD
            q = ax.quiver(x, y, gx, gy, units = 'inches',
                          headwidth = 0., headlength = 0., headaxislength = 0.,
                          pivot = 'middle', width = linewidth,
                          scale = scale)
=======
            q = ax.quiver(x, y, gx, gy, units='inches',
                          headwidth=0., headlength=0., headaxislength=0.,
                          pivot='middle', width=linewidth,
                          scale=scale)
>>>>>>> c5047107
        else:
            q = ax.quiver(x, y, gx, gy, size, units='inches',
                          headwidth=0., headlength=0., headaxislength=0.,
                          pivot='middle', width=linewidth,
                          scale=scale)
            cb = fig.colorbar(q)
            if size_label is not None:
                cb.set_label(size_label)

        qk = plt.quiverkey(q, 0.5, 0.92, keylength, r'$g= %s$' % str(keylength), labelpos='W')
        if xlabel is not None:
            ax.set_xlabel(xlabel)
        if ylabel is not None:
            ax.set_ylabel(ylabel)
        if equal_axis:
            ax.axis('equal')
        if xlim is not None:
            ax.set_xlim(*xlim)
        if ylim is not None:
            ax.set_ylim(*ylim)
        return fig

    def getData(self):
        return self.data


class WhiskerPlotStarSysTest(WhiskerPlotSysTest):
    short_name = 'whiskerplot_star'
    long_name = 'Make a Whisker plot of stars'
    objects_list = ['star PSF']
    required_quantities = [('x', 'y', 'g1', 'g2', 'sigma')]

    def __call__(self, array, linewidth=0.01, scale=None, figsize=None,
                 xlim=None, ylim=None):
        if 'CCD' in array.dtype.names:
            fields = list(self.required_quantities[0]) + ['CCD']
        else:
            fields = list(self.required_quantities[0])
        self.data = numpy.rec.fromarrays([array[field] for field in fields], names=fields)
        return self.whiskerPlot(array['x'], array['y'], array['g1'], array['g2'], array['sigma'],
                                linewidth=linewidth, scale=scale, figsize=figsize,
                                xlabel=r'$x$ [pixel]', ylabel=r'$y$ [pixel]',
                                size_label=r'$\sigma$ [pixel]',
                                xlim=xlim, ylim=ylim, equal_axis=True)


class WhiskerPlotPSFSysTest(WhiskerPlotSysTest):
    short_name = 'whiskerplot_psf'
    long_name = 'Make a Whisker plot of PSFs'
    objects_list = ['star PSF']
    required_quantities = [('x', 'y', 'psf_g1', 'psf_g2', 'psf_sigma')]

    def __call__(self, array, linewidth=0.01, scale=None, figsize=None,
                 xlim=None, ylim=None):
        if 'CCD' in array.dtype.names:
            fields = list(self.required_quantities[0]) + ['CCD']
        else:
            fields = list(self.required_quantities[0])
        self.data = numpy.rec.fromarrays([array[field] for field in fields], names=fields)
        return self.whiskerPlot(array['x'], array['y'], array['psf_g1'], array['psf_g2'],
<<<<<<< HEAD
                                array['psf_sigma'], linewidth = linewidth, scale = scale,
                                figsize = figsize, xlabel = r'$x$ [pixel]', ylabel = r'$y$ [pixel]',
                                size_label = r'$\sigma$ [pixel]',
                                xlim = xlim, ylim = ylim, equal_axis = True)
=======
                                array['psf_sigma'], linewidth=linewidth, scale=scale,
                                figsize=figsize, xlabel=r'$x$ [pixel]', ylabel=r'$y$ [pixel]',
                                size_label=r'$\sigma$ [pixel]',
                                xlim=xlim, ylim=ylim, equal_axis=True)

>>>>>>> c5047107

class WhiskerPlotResidualSysTest(WhiskerPlotSysTest):
    short_name = 'whiskerplot_residual'
    long_name = 'Make a Whisker plot of residuals'
    objects_list = ['star PSF']
    required_quantities = [('x', 'y', 'g1', 'g2', 'sigma', 'psf_g1', 'psf_g2', 'psf_sigma')]

    def __call__(self, array, linewidth=0.01, scale=None, figsize=None,
                 xlim=None, ylim=None):
        data = [array['x'], array['y'], array['g1'] - array['psf_g1'],
                array['g2'] - array['psf_g2'], array['sigma'] - array['psf_sigma']]
        fields = ['x', 'y', 'g1-psf_g1', 'g2-psf_g2', 'sigma-psf_sigma']
        if 'CCD' in array.dtype.names:
            data += [array['CCD']]
            fields += ['CCD']
        self.data = numpy.rec.fromarrays(data, names=fields)
        return self.whiskerPlot(array['x'], array['y'], array['g1'] - array['psf_g1'],
                                array['g2'] - array['psf_g2'], array['sigma'] - array['psf_sigma'],
<<<<<<< HEAD
                                linewidth = linewidth, scale = scale,
                                figsize = figsize, xlabel = r'$x$ [pixel]', ylabel = r'$y$ [pixel]',
                                size_label = r'$\sigma$ [pixel]',
                                xlim = xlim, ylim = ylim, equal_axis = True)
=======
                                linewidth=linewidth, scale=scale,
                                figsize=figsize, xlabel=r'$x$ [pixel]', ylabel=r'$y$ [pixel]',
                                size_label=r'$\sigma$ [pixel]',
                                xlim=xlim, ylim=ylim, equal_axis=True)
>>>>>>> c5047107

class ScatterPlotSysTest(SysTest):
    short_name = 'scatterplot'
    """
    A base class for Stile systematics tests that generate scatter plots. This implements the class
<<<<<<< HEAD
    method ``scatterPlot``. Every child class of ``ScatterPlotSysTest`` should use
    ``ScatterPlotSysTest.scatterPlot`` through ``__call__``. See the docstring for
    :func:`ScatterPlotSysTest.scatterPlot` for information on how to write further tests using it.
    """
    def __call__(self, array, x_field, y_field, yerr_field, z_field=None, residual = False,
                 per_ccd_stat=None, xlabel=None, ylabel=None, zlabel=None, color = "",
                 lim=None, equal_axis=False, linear_regression=False, reference_line = None):
=======
    method scatterPlot. Every child class of ScatterPlotSysTest should use
    ScatterPlotSysTest.scatterPlot through __call__. See the docstring for
    ScatterPlotSysTest.scatterPlot for information on how to write further tests using it.
    """

    def __call__(self, array, x_field, y_field, yerr_field, z_field=None, residual=False,
                 per_ccd_stat=None, xlabel=None, ylabel=None, zlabel=None, color="",
                 lim=None, equal_axis=False, linear_regression=False, reference_line=None):
>>>>>>> c5047107
        """
        Draw a scatter plot and return a ``matplotlib.figure.Figure`` object.
        This method has a bunch of options for controlling appearance of a plot, which is
        explained below. To implement a child class of ``ScatterPlotSysTest``, call
        :func:`ScatterPlot.scatterPlot` within ``__call__`` of the child class and return
        ``matplotlib.figure.Figure`` that scatterPlot returns.
        :param array:           A structured NumPy array which contains data to be plotted.
        :param x_field:         The name of the field in ``array`` to be used for x.
        :param y_field:         The name of the field in ``array`` to be used for y.
        :param yerr_field:      The name of the field in ``array`` to be used for y error.
        :param z_field:         The name of the field in ``array`` to be used for z, which appears
                                as the colors of scattered points.
                                [default: ``None``, meaning there is no additional quantity]
        :param residual:        Show residual between x and y on the y-axis.
                                [default: ``False``, meaning y value itself is on the y-axis]
        :param per_ccd_stat:    Which statistics (median, mean, or None) to be calculated within
                                each CCD.
                                [default: ``None``, meaning no statistics are calculated]
        :param xlabel:          The label for the x-axis.
                                [default: ``None``, meaning do not show a label on the x-axis]
        :param ylabel:          The label for the y-axis.
                                [default: ``None``, meaning do not show a label on the y-axis]
        :param zlabel:          The label for the z values which appears at the side of the color
                                bar.
                                [default: ``None``, meaning do not show a label of z values]
        :param color:           The color of scattered points. This color is also applied to
                                linear regression if argument ``linear_regression`` is True. This
                                parameter is ignored when z is not None. In this case, the
                                color of linear regression is set to blue.
                                [default: ``None``, meaning follow a matplotlib's default color]
        :param lim:             The limit of the axes. This can be specified explicitly by
                                using tuples such as ``((xmin, xmax), (ymin, ymax))``.
                                If one passes float ``p``, this routine calculates the p%-percentile
                                around the median for each axis.
                                [default: ``None``, meaning do not set any limits]
        :param equal_axis:      If True, force ticks of the x-axis and y-axis equal to each other.
                                [default: ``False``]
        :param linear_regression: If True, perform linear regression for x and y and plot a
                                regression line. If yerr is not None, perform the linear
                                regression incorporating the error into the standard chi^2
                                and plot a regression line with a 1-sigma allowed region.
                                [default: ``False``]
        :param reference_line:  Draw a reference line. If ``reference_line == 'one-to-one'``,
                                ``x=y`` is drawn. If ``reference_line == 'zero'``, ``y=0`` is drawn.
                                A user-specific function can be used by passing an object which
                                has an attribute ``'__call__'`` and returns a 1-d Numpy array.
        :returns:               a ``matplotlib.figure.Figure`` object
        """
        if per_ccd_stat:
            if z_field is None:
                z = None
                x, y, yerr = self.getStatisticsPerCCD(array['CCD'], array[x_field],
                                                      array[y_field], yerr=array[yerr_field],
                                                      stat=per_ccd_stat)
                self.data = numpy.rec.fromarrays([list(set(array['CCD'])), x,
                                                  y, yerr],
<<<<<<< HEAD
                                                 names = ['ccd',
                                                          x_field,
                                                          y_field,
                                                          yerr_field])
=======
                                                 names=['ccd',
                                                        x_field,
                                                        y_field,
                                                        yerr_field])
>>>>>>> c5047107
            else:
                x, y, yerr, z = self.getStatisticsPerCCD(array['CCD'], array[x_field],
                                                      array[y_field], yerr=array[yerr_field],
                                                      z=array[z_field], stat=per_ccd_stat)
                self.data = numpy.rec.fromarrays([list(set(array['CCD'])), x,
                                                  y, yerr, zz],
<<<<<<< HEAD
                                                 names = ['ccd',
                                                          x_field,
                                                          y_field,
                                                          yerr_field,
                                                          z_field])
=======
                                                 names=['ccd',
                                                        x_field,
                                                        y_field,
                                                        yerr_field,
                                                        z_field])
>>>>>>> c5047107
        else:
            if z_field is None:
                z = None
                x, y, yerr = array[x_field], array[y_field], array[yerr_field]
                self.data = numpy.rec.fromarrays([x, y, yerr],
                                                 names=[x_field,
                                                        y_field,
                                                        yerr_field])
            else:
                x, y, yerr, z = array[x_field], array[y_field], array[yerr_field], array[z_field]
                self.data = numpy.rec.fromarrays([x, y, yerr, z],
                                                 names=[x_field,
                                                        y_field,
                                                        yerr_field,
                                                        z_field])
        y = y-x if residual else y
        return self.scatterPlot(x, y, yerr, z,
                                xlabel=xlabel, ylabel=ylabel,
                                color=color, lim=lim, equal_axis=False,
                                linear_regression=True, reference_line=reference_line)

    def getData(self):
        """
        Returns data used for scatter plot.
        :returns: :class:`stile_utils.FormatArray` object
        """

        return self.data

    def scatterPlot(self, x, y, yerr=None, z=None, xlabel=None, ylabel=None, zlabel=None, color="",
                    lim=None, equal_axis=False, linear_regression=False, reference_line=None):
        """
        Draw a scatter plot and return a ``matplotlib.figure.Figure`` object.
        This method has a bunch of options for controlling appearance of a plot, which is
<<<<<<< HEAD
        explained below. To implement a child class of ``ScatterPlotSysTest``, call
        :func:``ScatterPlotSysTest.scatterPlot`` within ``__call__`` of the child class and return
        the ``matplotlib.figure.Figure`` that ``scatterPlot`` returns.
        :param x:               The tuple, list, or NumPy array for x-axis.
        :param y:               The tuple, list, or NumPy array for y-axis.
        :param yerr:            The tuple, list, or Numpy array for error of the y values.
                                [default: ``None``, meaning do not plot an error]
        :param z:               The tuple, list, or Numpy array for an additional quantity
                                which appears as colors of scattered points.
                                [default: ``None``, meaning there is no additional quantity]
        :param xlabel:          The label of x-axis.
                                [default: ``None``, meaning do not show a label of x-axis]
        :param ylabel:          The label of y-axis.
                                [default: ``None``, meaning do not show a label of y-axis]
        :param zlabel:          The label of z values which appears at the side of color bar.
                                [default: ``None``, meaning do not show a label of z values]
        :param color:           The color of scattered points. This color is also applied to linear
                                regression if argument ``linear_regression`` is True. This parameter
                                is ignored when z is not None. In this case, the color of linear
                                regression is set to blue.
                                [default: ``None``, meaning follow a matplotlib's default color]
        :param lim:             The limit of axis. This can be specified explicitly by
                                using tuples such as ``((xmin, xmax), (ymin, ymax))``.
                                If one passes float p, it calculate p%-percentile around median
                                for each of x-axis and y-axis.
                                [default: ``None``, meaning do not set any limits]
        :param equal_axis:      If True, force ticks of the x-axis and y-axis equal to each other.
                                [default: ``False``]
        :param linear_regression: If True, perform linear regression for x and y and plot a
                                regression line. If yerr is not None, perform the linear
                                regression incorporating the error into the standard chi^2
                                and plot a regression line with a 1-sigma allowed region.
        :param reference_line:  Draw a reference line. If ``reference_line == 'one-to-one'``,
                                ``x=y`` is drawn. If ``reference_line == 'zero'``, ``y=0`` is drawn.
                                A user-specific function can be used by passing an object which has
                                an attribute ``__call__`` and returns a 1-d Numpy array.
                                [default: ``False``]
        :returns:                a ``matplotlib.figure.Figure`` object
=======
        explained below. To implement a child class of ScatterPlotSysTest, call scatterPlot within
        __call__ of the child class and return `matplotlib.figure.Figure` that scatterPlot returns.
        @param x               The tuple, list, or NumPy array for x-axis.
        @param y               The tuple, list, or NumPy array for y-axis.
        @param yerr            The tuple, list, or Numpy array for error of the y values.
                               [default: None, meaning do not plot an error]
        @param z               The tuple, list, or Numpy array for an additional quantitiy
                               which appears as colors of scattered points.
                               [default: None, meaning there is no additional quantity]
        @param xlabel          The label of x-axis.
                               [default: None, meaning do not show a label of x-axis]
        @param ylabel          The label of y-axis.
                               [default: None, meaning do not show a label of y-axis]
        @param zlabel          The label of z values which appears at the side of color bar.
                               [default: None, meaning do not show a label of z values]
        @param color           The color of scattered points. This color is also applied to linear
                               regression if argument `linear_regression` is True. This parameter is
                               ignored when z is not None. In this case, the color of linear
                               regression is set to blue.
                               [default: None, meaning follow a matplotlib's default color]
        @param lim             The limit of axis. This can be specified explicitly by
                               using tuples such as ((xmin, xmax), (ymin, ymax)).
                               If one passes float p, it calculate p%-percentile around median
                               for each of x-axis and y-axis.
                               [default: None, meaning do not set any limits]
        @equal_axis            If True, force ticks of x-axis and y-axis equal to each other.
                               [default: False]
        @linear_regression     If True, perform linear regression for x and y and plot a regression
                               line. If yerr is not None, perform the linear regression with
                               incorporating the error into the standard chi^2 and plot
                               a regression line with a 1-sigma allowed region.
                               [default: False]
        @reference_line        Draw a reference line. If reference_line == 'one-to-one', x=y is
                               drawn. If reference_line == 'zero', y=0 id drawn. A user-specific
                               function can be used by passing an object which has an attribute
                               '__call__' and returns a 1-d Numpy array.
        @returns                a matplotlib.figure.Figure object
>>>>>>> c5047107
        """
        fig = plt.figure()
        ax = fig.add_subplot(1, 1, 1)

        # mask data with nan. Emit a warning if an array has nan in it.
        x_isnan = numpy.isnan(x)
        y_isnan = numpy.isnan(y)
        import warnings
        if numpy.sum(x_isnan) != 0:
            warnings.warn('There are %s nans in x, out of %s.' % (numpy.sum(x_isnan), len(x_isnan)))
        if numpy.sum(y_isnan) != 0:
            warnings.warn('There are %s nans in y, out of %s.' % (numpy.sum(y_isnan), len(y_isnan)))
        sel = numpy.logical_and(numpy.invert(x_isnan), numpy.invert(y_isnan))
        if yerr is not None:
            yerr_isnan = numpy.isnan(yerr)
            if numpy.sum(yerr_isnan) != 0:
                warnings.warn('There are %s nans in yerr, out of %s.'
                             % (numpy.sum(yerr_isnan), len(yerr_isnan)))
            sel = numpy.logical_and(sel, numpy.invert(yerr_isnan))
        if z is not None:
            z_isnan = numpy.isnan(z)
            if numpy.sum(z_isnan) != 0:
                warnings.warn('There are %s nans in z, out of %s.'
                             % (numpy.sum(z_isnan), len(z_isnan)))
            sel = numpy.logical_and(sel, numpy.invert(z_isnan))
        x = x[sel]
        y = y[sel]
        yerr = yerr[sel] if yerr is not None else None
        z = z[sel] if z is not None else None

        # load axis limits if argument lim is ((xmin, xmax), (ymin, ymax))
        if isinstance(lim, tuple):
            xlim = lim[0]
            ylim = lim[1]

        # calculate n-sigma limits around mean if lim is float
        elif isinstance(lim, float):
            p = lim
            xlim = (numpy.percentile(x, 50.-0.5*p), numpy.percentile(x, 50.+0.5*p))
            ylim = (numpy.percentile(y, 50.-0.5*p), numpy.percentile(y, 50.+0.5*p))
        # in other cases (except for the default value None), raise an exception
        elif lim is not None:
            raise TypeError('lim should be ((xmin, xmax), (ymin, ymax)) or'
                            '`float` to indicate p%-percentile around median.')
        else:
            # Even if lim = None, we want to set limits. Limits set by matplotlib looks uneven
            # probably because it seems to pick round numbers for the endpoints (eg -0.2 and 0.2).
            xlim = (numpy.min(x)-0.05*(numpy.max(x)-numpy.min(x)),
                    numpy.max(x)+0.05*(numpy.max(x)-numpy.min(x)))
            # We apply the same thing to y. However, when y has error, setting the limit may cut out
            # error, so we just leave it.
            if yerr is None:
                ylim = (numpy.min(y)-0.05*(numpy.max(y)-numpy.min(y)),
                        numpy.max(y)+0.05*(numpy.max(y)-numpy.min(y)))
            else:
                ylim = None

        # plot
        if z is None:
            if yerr is None:
                p = ax.plot(x, y, ".%s" % color)
            else:
                p = ax.errorbar(x, y, yerr, fmt=".%s" % color)
            # store color for latter use
            used_color = p[0].get_color()
        else:
            if yerr is not None:
                plt.errorbar(x, y, yerr=yerr, linestyle="None", color="k", zorder=0)
            plt.scatter(x, y, c=z, zorder=1)
            cb = plt.colorbar()
            used_color = "b"

        # make axes ticks equal to each other if specified
        if equal_axis:
            ax.axis("equal")

        # set axis limits if specified
        if xlim is not None:
            ax.set_xlim(*xlim)
        if ylim is not None:
            ax.set_ylim(*ylim)

        # set up x value for linear regression or a reference line
        if linear_regression or reference_line is not None:
            # set x limits of a regression line.
            # If equal_axis is False, just use x limits set to axis.
            if not equal_axis:
                xlimtmp = ax.get_xlim()
            # If equal_axis is True, x limits may not reflect an actual limit of a plot,e.g., if
            # y limits are wider than x limits, an actual limit along the x-axis becomes wider
            # than what we specified although a value tied to a matplotlib.axes object remains
            # the same, which can result in a regression line truncated in smaller range along
            # x-axis if we simply use ax.get_xlim() to the regression line. To avoid this,
            # take a wider range between x limits and y limits, and set this range to
            # the x limit of a regression line.
            else:
                d = numpy.max([ax.get_xlim()[1] - ax.get_xlim()[0],
                               ax.get_ylim()[1] - ax.get_ylim()[0]])
                xlimtmp = [numpy.average(x)-0.5*d, numpy.average(x)+0.5*d]
            xtmp = numpy.linspace(*xlimtmp)

        # perform linear regression if specified
        if linear_regression:
            if yerr is None:
                m, c = self.linearRegression(x, y)
                ax.plot(xtmp, m*xtmp+c, "--%s" % used_color)
            else:
                m, c, cov_m, cov_c, cov_mc = self.linearRegression(x, y, err=yerr)
                ax.plot(xtmp, m*xtmp+c, "--%s" % used_color)
                y = m*xtmp+c
                # calculate yerr using the covariance
                yerr = numpy.sqrt(xtmp**2*cov_m + 2.*xtmp*cov_mc + cov_c)
                ax.fill_between(xtmp, y-yerr, y+yerr, facecolor=used_color,
                                edgecolor=used_color, alpha=0.5)
                ax.annotate(r"$m=%.4f\pm%.4f$" %(m, numpy.sqrt(cov_m))+"\n"+
                            r"$c=%.4f\pm%.4f$" %(c, numpy.sqrt(cov_c)), xy=(0.75, 0.05),
                            xycoords='axes fraction')

        # draw a reference line
        if reference_line is not None:
            if isinstance(reference_line, str):
                if reference_line == "one-to-one":
                    ax.plot(xtmp, xtmp, "--k")
                elif reference_line == "zero":
                    ax.plot(xtmp, numpy.zeros(xtmp.shape), "--k")
            elif hasattr(reference_line, '__call__'):
                y = reference_line(xtmp)
                if len(numpy.array(y).shape) != 1 or len(y) != len(xtmp):
                    raise TypeError('an object for reference_line should return a 1-d array whose'
                                    'size is the same as input')
                ax.plot(xtmp, y, "--k")
            else:
                raise TypeError("reference_line should be str 'one-to-one' or 'zero',"
                                "or an object which has atttibute '__call__'.")

        # set axis labels if specified
        if xlabel is not None:
            ax.set_xlabel(xlabel)
        if ylabel is not None:
            ax.set_ylabel(ylabel)
        if zlabel is not None:
            cb.set_label(zlabel)

        fig.tight_layout()

        return fig

    def linearRegression(self, x, y, err=None):
        """
        Perform linear regression (y=mx+c). If error is given, it returns covariance.
        :param x:               NumPy array for x.
        :param y:               NumPy array for y.
        :param err:             Numpy array for y error.
                                [default: None, meaning do not consider y error]
        :returns:               m, c. If err is not None, m, c, cov_m, cov_c, cov_mc.
        """

        e = numpy.ones(x.shape) if err is None else err
        S = numpy.sum(1./e**2)
        Sx = numpy.sum(x/e**2)
        Sy = numpy.sum(y/e**2)
        Sxx = numpy.sum(x**2/e**2)
        Sxy = numpy.sum(x*y/e**2)
        Delta = S*Sxx - Sx**2
        m = (S*Sxy-Sx*Sy)/Delta
        c = (Sxx*Sy-Sx*Sxy)/Delta
        if err is None:
            return m, c
        else:
            cov_m = S/Delta
            cov_c = Sxx/Delta
            cov_mc = -Sx/Delta
            return m, c, cov_m, cov_c, cov_mc

    def getStatisticsPerCCD(self, ccds, x, y, yerr=None, z=None, stat="median"):
        """
        Calculate median or mean for x and y (and z if specified) for each ccd.
        :param ccds:       NumPy array for ccds, an array in which each element indicates
                           ccd id of each data point.
        :param x:          NumPy array for x.
        :param y:          NumPy array for y.
        :param yerr:       Numpy array for y error.
                           [default: None, meaning do not consider y error]
        :param z:          NumPy array for z.
                           [default: None, meaning do not statistics for z]
        :returns:          x_ave, y_ave, y_ave_std.
        """
        if stat == "mean":
            x_ave = numpy.array([numpy.average(x[ccds == ccd])
                                 for ccd in set(ccds)])
            if yerr is None:
                y_ave = numpy.array([numpy.average(y[ccds == ccd])
                                     for ccd in set(ccds)])
                y_ave_std = numpy.array([numpy.std(y[ccds == ccd])/
                                         numpy.sqrt(len(y[ccds == ccd]))
                                         for ccd in set(ccds)])
            # calculate y and its std under the inverse variance weight if yerr is given
            else:
                y_ave = numpy.array([numpy.sum(y[ccds == ccd]/
                                               yerr[ccds == ccd]**2)/
                                     numpy.sum(1./yerr[ccds == ccd]**2)
                                     for ccd in set(ccds)])
                y_ave_std = numpy.array([numpy.sqrt(1./numpy.sum(1./yerr[ccds == ccd]**2
                                                                 ))
                                         for ccd in set(ccds)])
            if z is not None:
                z_ave = numpy.array([numpy.average(z[ccds == ccd])
                                     for ccd in set(ccds)])
                return x_ave, y_ave, y_ave_std, z_ave
            else:
                return x_ave, y_ave, y_ave_std
        elif stat == "median":
            x_med = numpy.array([numpy.median(x[ccds == ccd])
                                 for ccd in set(ccds)])
            y_med = numpy.array([numpy.median(y[ccds == ccd])
                                 for ccd in set(ccds)])
            y_med_std = numpy.array([numpy.sqrt(numpy.pi/2.)*numpy.std(y[ccds == ccd])
                                     /numpy.sqrt(len(y[ccds == ccd]))
                                     for ccd in set(ccds)])
            if z is not None:
                z_med = numpy.array([numpy.median(z[ccds == ccd])
                                     for ccd in set(ccds)])
                return x_med, y_med, y_med_std, z_med
            else:
                return x_med, y_med, y_med_std
        else:
            raise ValueError('stat should be mean or median.')


class ScatterPlotStarVsPSFG1SysTest(ScatterPlotSysTest):
    short_name = 'scatterplot_star_vs_psf_g1'
    long_name = 'Make a scatter plot of star g1 vs psf g1'
    objects_list = ['star PSF']
    required_quantities = [('g1', 'g1_err', 'psf_g1')]

    def __call__(self, array, per_ccd_stat=None, color='', lim=None):
        return super(ScatterPlotStarVsPSFG1SysTest,
                     self).__call__(array, 'psf_g1', 'g1', 'g1_err', residual=False,
                                    per_ccd_stat=per_ccd_stat, xlabel=r'$g^{\rm PSF}_1$',
                                    ylabel=r'$g^{\rm star}_1$', color=color, lim=lim,
                                    equal_axis=False, linear_regression=True,
                                    reference_line='one-to-one')


class ScatterPlotStarVsPSFG2SysTest(ScatterPlotSysTest):
    short_name = 'scatterplot_star_vs_psf_g2'
    long_name = 'Make a scatter plot of star g2 vs psf g2'
    objects_list = ['star PSF']
    required_quantities = [('g2', 'g2_err', 'psf_g2')]

    def __call__(self, array, per_ccd_stat=None, color='', lim=None):
        return super(ScatterPlotStarVsPSFG2SysTest,
                     self).__call__(array, 'psf_g2', 'g2', 'g2_err', residual=False,
                                    per_ccd_stat=per_ccd_stat, xlabel=r'$g^{\rm PSF}_2$',
                                    ylabel=r'$g^{\rm star}_2$', color=color, lim=lim,
                                    equal_axis=False, linear_regression=True,
                                    reference_line='one-to-one')


class ScatterPlotStarVsPSFSigmaSysTest(ScatterPlotSysTest):
    short_name = 'scatterplot_star_vs_psf_sigma'
    long_name = 'Make a scatter plot of star sigma vs psf sigma'
    objects_list = ['star PSF']
    required_quantities = [('sigma', 'sigma_err', 'psf_sigma')]

    def __call__(self, array, per_ccd_stat=None, color='', lim=None):
        return super(ScatterPlotStarVsPSFSigmaSysTest,
                     self).__call__(array, 'psf_sigma', 'sigma', 'sigma_err', residual=False,
                                    per_ccd_stat=per_ccd_stat,
                                    xlabel=r'$\sigma^{\rm PSF}$ [arcsec]',
                                    ylabel=r'$\sigma^{\rm star}$ [arcsec]',
                                    color=color, lim=lim, equal_axis=False,
                                    linear_regression=True, reference_line='one-to-one')


class ScatterPlotResidualVsPSFG1SysTest(ScatterPlotSysTest):
    short_name = 'scatterplot_residual_vs_psf_g1'
    long_name = 'Make a scatter plot of residual g1 vs psf g1'
    objects_list = ['star PSF']
    required_quantities = [('g1', 'g1_err', 'psf_g1')]

    def __call__(self, array, per_ccd_stat=None, color='', lim=None):
        return super(ScatterPlotResidualVsPSFG1SysTest,
                     self).__call__(array, 'psf_g1', 'g1', 'g1_err', residual=True,
                                    per_ccd_stat=per_ccd_stat, xlabel=r'$g^{\rm PSF}_1$',
                                    ylabel=r'$g^{\rm star}_1 - g^{\rm PSF}_1$',
                                    color=color, lim=lim, equal_axis=False,
                                    linear_regression=True, reference_line='zero')


class ScatterPlotResidualVsPSFG2SysTest(ScatterPlotSysTest):
    short_name = 'scatterplot_residual_vs_psf_g2'
    long_name = 'Make a scatter plot of residual g2 vs psf g2'
    objects_list = ['star PSF']
    required_quantities = [('g2', 'g2_err', 'psf_g2')]

    def __call__(self, array, per_ccd_stat=None, color='', lim=None):
        return super(ScatterPlotResidualVsPSFG2SysTest,
                     self).__call__(array, 'psf_g2', 'g2', 'g2_err', residual=True,
                                    per_ccd_stat=per_ccd_stat, xlabel=r'$g^{\rm PSF}_2$',
                                    ylabel=r'$g^{\rm star}_2 - g^{\rm PSF}_2$',
                                    color=color, lim=lim, equal_axis=False,
                                    linear_regression=True, reference_line='zero')


class ScatterPlotResidualVsPSFSigmaSysTest(ScatterPlotSysTest):
    short_name = 'scatterplot_residual_vs_psf_sigma'
    long_name = 'Make a scatter plot of residual sigma vs psf sigma'
    objects_list = ['star PSF']
    required_quantities = [('sigma', 'sigma_err', 'psf_sigma')]

    def __call__(self, array, per_ccd_stat=None, color='', lim=None):
        return super(ScatterPlotResidualVsPSFSigmaSysTest,
                     self).__call__(array, 'psf_sigma', 'sigma', 'sigma_err', residual=True,
                                    per_ccd_stat=per_ccd_stat,
                                    xlabel=r'$\sigma^{\rm PSF}$ [arcsec]',
                                    ylabel=r'$\sigma^{\rm star} - \sigma^{\rm PSF}$ [arcsec]',
                                    color=color, lim=lim, equal_axis=False,
                                    linear_regression=True, reference_line='zero')


class ScatterPlotResidualSigmaVsPSFMagSysTest(ScatterPlotSysTest):
    short_name = 'scatterplot_residual_sigma_vs_psf_magnitude'
    long_name = 'Make a scatter plot of residual sigma vs PSF magnitude'
    objects_list = ['star PSF']
    required_quantities = [('sigma', 'sigma_err', 'psf_sigma', 'mag_inst')]

    def __call__(self, array, per_ccd_stat='None', color='', lim=None):
        self.per_ccd_stat = None if per_ccd_stat == 'None' else per_ccd_stat
        import numpy.lib.recfunctions
        use_array = numpy.copy(array)
        use_array = numpy.lib.recfunctions.append_fields(use_array, 'sigma_residual_frac',
                                                         (use_array['sigma'] -
                                                          use_array['psf_sigma'])
                                                         /use_array['psf_sigma'])
        use_array = numpy.lib.recfunctions.append_fields(use_array, 'sigma_residual_frac_err',
                                                         use_array['sigma_err']
                                                         /use_array['psf_sigma'])
        return super(ScatterPlotResidualSigmaVsPSFMagSysTest,
                     self).__call__(use_array, 'mag_inst', 'sigma_residual_frac',
                                    'sigma_residual_frac_err', residual=False,
                                    per_ccd_stat=self.per_ccd_stat,
                                    xlabel=r'Instrumental PSF magnitude',
                                    ylabel=
                                    r'$(\sigma^{\rm star} - \sigma^{\rm PSF})/\sigma^{\rm PSF}$',
                                    color=color, lim=lim, equal_axis=False,
                                    linear_regression=True, reference_line='zero')<|MERGE_RESOLUTION|>--- conflicted
+++ resolved
@@ -101,11 +101,7 @@
         self.sigma_field = sigma_field  # 1-sigma error bar field
         self.y_title = y_title  # y-axis label
 
-<<<<<<< HEAD
-if treecorr.version<'3.1':
-=======
 if treecorr.version < '3.1':
->>>>>>> c5047107
     treecorr_func_dict = {'gg': treecorr.G2Correlation,
                           'm2': treecorr.G2Correlation,
                           'ng': treecorr.NGCorrelation,
@@ -229,7 +225,6 @@
                     return something like a correlation coefficient.
         More details can be found in the Readme.md for TreeCorr.
 
-<<<<<<< HEAD
         Additionally, for the ``'nn'``, ``'ng'``, ``'nk'``, ``'nm'`` and ``'norm'`` options, the
         user can pass a kwarg ``nn_statistic = 'compensated'`` or ``nn_statistic = 'true'`` (or
         similarly for ``'ng'`` and ``'nk'``; note that the ``'nm'`` type checks the
@@ -242,18 +237,6 @@
         ``'*_statistic'`` kwarg will be ignored if it is passed for any other correlation function
         type.  The default is to use ``'compensated'`` if randoms are present and ``'simple'``
         otherwise.
-=======
-        Additionally, for the 'nn', 'ng', 'nk', 'nm' and 'norm' options, the user can pass a kwarg
-        nn_statistic = 'compensated' or nn_statistic = 'true' (or similarly for 'ng' and 'nk';
-        note that the 'nm' type checks the 'ng_statistic' kwarg and the 'norm' type checks the
-        'nn_statistic' kwarg!).  For 'nn' and 'norm' correlation functions, 'compensated' is the
-        Landy-Szalay estimator, while 'simple' is just (data/random - 1).  For the other kinds,
-        'compensated' means the random-shear or random-kappa correlation function is subtracted
-        from the data correlation function,  while 'simple' merely returns the data correlation
-        function.  Again, the TreeCorr documentation contains more information.  The '*_statistic'
-        kwarg will be ignored if it is passed for any other correlation function type.  The
-        default is to use 'compensated' if randoms are present and 'simple' otherwise.
->>>>>>> c5047107
 
         This function accepts all (self-consistent) sets of data, data2, random, and random2.
         Including ``"data2"`` and possibly ``"random2"`` will return a cross-correlation; otherwise
@@ -290,11 +273,7 @@
 
         if data is None:
             raise ValueError('Must include a data array!')
-<<<<<<< HEAD
-        if correlation_function_type=='nn':
-=======
         if correlation_function_type == 'nn':
->>>>>>> c5047107
             if random is None or ((data2 is not None or random2 is not None) and not
                                   (data2 is not None and random2 is not None)):
                 raise ValueError('Incorrect data types for correlation function: must have '
@@ -320,16 +299,6 @@
             if random is not None or random2 is not None:
                 print "Warning: randoms ignored for this correlation function type"
 
-<<<<<<< HEAD
-        data = self.makeCatalog(data, config=treecorr_kwargs, use_as_k = use_as_k,
-                                      use_chip_coords = use_chip_coords)
-        data2 = self.makeCatalog(data2, config=treecorr_kwargs, use_as_k = use_as_k,
-                                        use_chip_coords = use_chip_coords)
-        random = self.makeCatalog(random, config=treecorr_kwargs, use_as_k = use_as_k,
-                                          use_chip_coords = use_chip_coords)
-        random2 = self.makeCatalog(random2, config=treecorr_kwargs, use_as_k = use_as_k,
-                                            use_chip_coords = use_chip_coords)
-=======
         data = self.makeCatalog(data, config=treecorr_kwargs, use_as_k=use_as_k,
                                       use_chip_coords=use_chip_coords)
         data2 = self.makeCatalog(data2, config=treecorr_kwargs, use_as_k=use_as_k,
@@ -338,7 +307,6 @@
                                           use_chip_coords=use_chip_coords)
         random2 = self.makeCatalog(random2, config=treecorr_kwargs, use_as_k=use_as_k,
                                             use_chip_coords=use_chip_coords)
->>>>>>> c5047107
 
         treecorr_kwargs[correlation_function_type+'_file_name'] = output_file
 
@@ -360,11 +328,7 @@
             func_rr = treecorr_func_dict['nn'](treecorr_kwargs)
             func_rr.process(data)
             if treecorr_kwargs.get('nn_statistic',
-<<<<<<< HEAD
-               self.compensateDefault(data,data2,random,random2,both=True)) == 'compensated':
-=======
                self.compensateDefault(data, data2, random, random2, both=True)) == 'compensated':
->>>>>>> c5047107
                 func_dr = treecorr_func_dict['nn'](treecorr_kwargs)
                 func_dr.process(data, random)
             else:
@@ -418,11 +382,7 @@
 
     def compensateDefault(self, data, data2, random, random2, both=False):
         """
-<<<<<<< HEAD
         Figure out if a compensated statistic can be used from the data present.  Keyword ``"both"``
-=======
-        Figure out if a compensated statistic can be used from the data present.  Keyword "both"
->>>>>>> c5047107
         indicates that both data sets if present must have randoms; the default, False, means only
         the first data set must have a random.
         """
@@ -436,10 +396,6 @@
         else:  # There's a random, and we can ignore 'both' since this is an autocorrelation
             return 'compensated'
 
-<<<<<<< HEAD
-
-=======
->>>>>>> c5047107
     def plot(self, data, colors=['r', 'b'], log_yscale=False,
                    plot_bmode=True, plot_data_only=True, plot_random_only=True):
         """
@@ -631,13 +587,8 @@
         for data_item in [data, data2, random, random2]:
             if data_item is not None:
                 new_data = data_item.copy()
-<<<<<<< HEAD
                 new_data['sigma'] = ((new_data['psf_sigma'] - new_data['sigma'])/
                                      new_data['psf_sigma'])
-=======
-                new_data['sigma'] = (new_data['psf_sigma'] - new_data['sigma']
-                                    )/new_data['psf_sigma']
->>>>>>> c5047107
                 data_list.append(new_data)
             else:
                 data_list.append(data_item)
@@ -675,13 +626,8 @@
             new_random2['g2'] = new_random2['g2'] - new_random2['psf_g2']
         else:
             new_random2 = random2
-<<<<<<< HEAD
-        return self.getCF('gg', new_data, new_data2, new_random, new_random2, config=config,
-                          **kwargs)
-=======
         return self.getCF('gg', new_data, new_data2, new_random, new_random2,
                           config=config, **kwargs)
->>>>>>> c5047107
 
 class GalaxyDensityCorrelationSysTest(CorrelationFunctionSysTest):
     """
@@ -761,7 +707,6 @@
         self.field = field
 
     def __call__(self, array, percentiles=None, field=None, verbose=False, ignore_bad=False):
-<<<<<<< HEAD
         """Calling a ``StatSysTest`` with a given array argument as ``array`` will cause it to carry
         out all the statistics tests and populate a :class:`stile.Stats` object with the results,
         which it returns to the user.
@@ -781,27 +726,6 @@
                                 remove them before doing calculations.  [default: ``False``.]
 
         :returns: a :class:`stile.stile_utils.Stats` object
-=======
-        """Calling a StatSysTest with a given array argument as `array` will cause it to carry out
-        all the statistics tests and populate a stile.Stats object with the results, which it
-        returns to the user.
-
-        @param array           The tuple, list, NumPy array, or structured NumPy array/catalog on
-                               which to carry out the calculations.
-        @param percentiles     The percentile levels to use for this particular calculation.
-                               [default: None, meaning use whatever levels were defined when
-                               initializing this StatSysTest object]
-        @param field           The name of the field to use in a NumPy structured array / catalog.
-                               [default: None, meaning use whatever field was defined when
-                               initializing this StatSysTest object]
-        @param verbose         If True, print the calculated statistics of the input `array` to
-                               screen.  If False, silently return the Stats object. [default:
-                               False.]
-        @param ignore_bad      If True, search for values that are NaN or Inf, and remove them
-                               before doing calculations.  [default: False.]
-
-        @returns a stile.stile_utils.Stats object
->>>>>>> c5047107
         """
         # Set the percentile levels and field, if the user provided them.  Otherwise use what was
         # set up at the time of initialization.
@@ -919,7 +843,6 @@
         """
         Draw a whisker plot and return a ``matplotlib.figure.Figure`` object.
         This method has a bunch of options for controlling the appearance of a plot, which are
-<<<<<<< HEAD
         explained below. To implement a child class of ``WhiskerPlotSysTest``, call ``whiskerPlot``
         within ``__call__`` of the child class and return the ``matplotlib.figure.Figure`` that
         ``whiskerPlot`` returns.
@@ -956,44 +879,6 @@
                                 ticks of the same numerical values are equal on the x and y axes).
                                 [default: ``False``]
         :returns: a ``matplotlib.figure.Figure`` object.
-=======
-        explained below. To implement a child class of WhiskerPlotSysTest, call whiskerPlot within
-        __call__ of the child class and return the `matplotlib.figure.Figure` that whiskerPlot
-        returns.
-        @param x               The tuple, list, or NumPy array for the x-position of objects.
-        @param y               The tuple, list, or NumPy array for the y-position of objects.
-        @param g1              The tuple, list, or Numpy array for the 1st ellipticity component
-                               of objects.
-        @param g2              The tuple, list, or Numpy array for the 2nd ellipticity component
-                               of objects.
-        @param size            The tuple, list, or Numpy array for the size of objects. The size
-                               information is shown as color gradation.
-                               [default: None, meaning do not show the size information]
-        @param linewidth       Width of whiskers in units of inches.
-                               [default: 0.01]
-        @param scale           Data units per inch for the whiskers; a smaller scale is a longer
-                               whisker.
-                               [default: None, meaning follow the default autoscaling algorithm from
-                               matplotlib]
-        @param keylength       Length of a key.
-                               [default: 0.05]
-        @param figsize         Size of a figure (x, y) in units of inches.
-                               [default: None, meaning use the default value of matplotlib]
-        @param xlabel          The x-axis label.
-                               [default: None, meaning do not show a label for the x-axis]
-        @param ylabel          The y-axis label.
-                               [default: None, meaning do not show a label for the y-axis]
-        @param size_label      The label for `size`, which is shown at the right of the color bar.
-                               [default: None, meaning do not show a size label]
-        @param xlim            Limits of x-axis (min, max).
-                               [default: None, meaning do not set any limits for x]
-        @param ylim            Limits of y-axis (min, max).
-                               [default: None, meaning do not set any limits for y]
-        @equal_axis            If True, force equal scaling for the x and y axes (distance between
-                               ticks of the same numerical values are equal on the x and y axes).
-                               [default: False]
-        @returns a matplotlib.figure.Figure object.
->>>>>>> c5047107
         """
         fig = plt.figure(figsize=figsize)
         ax = fig.add_subplot(1, 1, 1)
@@ -1015,17 +900,10 @@
         gx = g * numpy.cos(theta)
         gy = g * numpy.sin(theta)
         if size is None:
-<<<<<<< HEAD
-            q = ax.quiver(x, y, gx, gy, units = 'inches',
-                          headwidth = 0., headlength = 0., headaxislength = 0.,
-                          pivot = 'middle', width = linewidth,
-                          scale = scale)
-=======
             q = ax.quiver(x, y, gx, gy, units='inches',
                           headwidth=0., headlength=0., headaxislength=0.,
                           pivot='middle', width=linewidth,
                           scale=scale)
->>>>>>> c5047107
         else:
             q = ax.quiver(x, y, gx, gy, size, units='inches',
                           headwidth=0., headlength=0., headaxislength=0.,
@@ -1086,18 +964,11 @@
             fields = list(self.required_quantities[0])
         self.data = numpy.rec.fromarrays([array[field] for field in fields], names=fields)
         return self.whiskerPlot(array['x'], array['y'], array['psf_g1'], array['psf_g2'],
-<<<<<<< HEAD
-                                array['psf_sigma'], linewidth = linewidth, scale = scale,
-                                figsize = figsize, xlabel = r'$x$ [pixel]', ylabel = r'$y$ [pixel]',
-                                size_label = r'$\sigma$ [pixel]',
-                                xlim = xlim, ylim = ylim, equal_axis = True)
-=======
                                 array['psf_sigma'], linewidth=linewidth, scale=scale,
                                 figsize=figsize, xlabel=r'$x$ [pixel]', ylabel=r'$y$ [pixel]',
                                 size_label=r'$\sigma$ [pixel]',
                                 xlim=xlim, ylim=ylim, equal_axis=True)
 
->>>>>>> c5047107
 
 class WhiskerPlotResidualSysTest(WhiskerPlotSysTest):
     short_name = 'whiskerplot_residual'
@@ -1116,40 +987,23 @@
         self.data = numpy.rec.fromarrays(data, names=fields)
         return self.whiskerPlot(array['x'], array['y'], array['g1'] - array['psf_g1'],
                                 array['g2'] - array['psf_g2'], array['sigma'] - array['psf_sigma'],
-<<<<<<< HEAD
-                                linewidth = linewidth, scale = scale,
-                                figsize = figsize, xlabel = r'$x$ [pixel]', ylabel = r'$y$ [pixel]',
-                                size_label = r'$\sigma$ [pixel]',
-                                xlim = xlim, ylim = ylim, equal_axis = True)
-=======
                                 linewidth=linewidth, scale=scale,
                                 figsize=figsize, xlabel=r'$x$ [pixel]', ylabel=r'$y$ [pixel]',
                                 size_label=r'$\sigma$ [pixel]',
                                 xlim=xlim, ylim=ylim, equal_axis=True)
->>>>>>> c5047107
+
 
 class ScatterPlotSysTest(SysTest):
     short_name = 'scatterplot'
     """
     A base class for Stile systematics tests that generate scatter plots. This implements the class
-<<<<<<< HEAD
     method ``scatterPlot``. Every child class of ``ScatterPlotSysTest`` should use
     ``ScatterPlotSysTest.scatterPlot`` through ``__call__``. See the docstring for
     :func:`ScatterPlotSysTest.scatterPlot` for information on how to write further tests using it.
     """
-    def __call__(self, array, x_field, y_field, yerr_field, z_field=None, residual = False,
-                 per_ccd_stat=None, xlabel=None, ylabel=None, zlabel=None, color = "",
-                 lim=None, equal_axis=False, linear_regression=False, reference_line = None):
-=======
-    method scatterPlot. Every child class of ScatterPlotSysTest should use
-    ScatterPlotSysTest.scatterPlot through __call__. See the docstring for
-    ScatterPlotSysTest.scatterPlot for information on how to write further tests using it.
-    """
-
     def __call__(self, array, x_field, y_field, yerr_field, z_field=None, residual=False,
                  per_ccd_stat=None, xlabel=None, ylabel=None, zlabel=None, color="",
                  lim=None, equal_axis=False, linear_regression=False, reference_line=None):
->>>>>>> c5047107
         """
         Draw a scatter plot and return a ``matplotlib.figure.Figure`` object.
         This method has a bunch of options for controlling appearance of a plot, which is
@@ -1206,36 +1060,21 @@
                                                       stat=per_ccd_stat)
                 self.data = numpy.rec.fromarrays([list(set(array['CCD'])), x,
                                                   y, yerr],
-<<<<<<< HEAD
-                                                 names = ['ccd',
-                                                          x_field,
-                                                          y_field,
-                                                          yerr_field])
-=======
                                                  names=['ccd',
                                                         x_field,
                                                         y_field,
                                                         yerr_field])
->>>>>>> c5047107
             else:
                 x, y, yerr, z = self.getStatisticsPerCCD(array['CCD'], array[x_field],
                                                       array[y_field], yerr=array[yerr_field],
                                                       z=array[z_field], stat=per_ccd_stat)
                 self.data = numpy.rec.fromarrays([list(set(array['CCD'])), x,
                                                   y, yerr, zz],
-<<<<<<< HEAD
-                                                 names = ['ccd',
-                                                          x_field,
-                                                          y_field,
-                                                          yerr_field,
-                                                          z_field])
-=======
                                                  names=['ccd',
                                                         x_field,
                                                         y_field,
                                                         yerr_field,
                                                         z_field])
->>>>>>> c5047107
         else:
             if z_field is None:
                 z = None
@@ -1270,7 +1109,6 @@
         """
         Draw a scatter plot and return a ``matplotlib.figure.Figure`` object.
         This method has a bunch of options for controlling appearance of a plot, which is
-<<<<<<< HEAD
         explained below. To implement a child class of ``ScatterPlotSysTest``, call
         :func:``ScatterPlotSysTest.scatterPlot`` within ``__call__`` of the child class and return
         the ``matplotlib.figure.Figure`` that ``scatterPlot`` returns.
@@ -1309,45 +1147,6 @@
                                 an attribute ``__call__`` and returns a 1-d Numpy array.
                                 [default: ``False``]
         :returns:                a ``matplotlib.figure.Figure`` object
-=======
-        explained below. To implement a child class of ScatterPlotSysTest, call scatterPlot within
-        __call__ of the child class and return `matplotlib.figure.Figure` that scatterPlot returns.
-        @param x               The tuple, list, or NumPy array for x-axis.
-        @param y               The tuple, list, or NumPy array for y-axis.
-        @param yerr            The tuple, list, or Numpy array for error of the y values.
-                               [default: None, meaning do not plot an error]
-        @param z               The tuple, list, or Numpy array for an additional quantitiy
-                               which appears as colors of scattered points.
-                               [default: None, meaning there is no additional quantity]
-        @param xlabel          The label of x-axis.
-                               [default: None, meaning do not show a label of x-axis]
-        @param ylabel          The label of y-axis.
-                               [default: None, meaning do not show a label of y-axis]
-        @param zlabel          The label of z values which appears at the side of color bar.
-                               [default: None, meaning do not show a label of z values]
-        @param color           The color of scattered points. This color is also applied to linear
-                               regression if argument `linear_regression` is True. This parameter is
-                               ignored when z is not None. In this case, the color of linear
-                               regression is set to blue.
-                               [default: None, meaning follow a matplotlib's default color]
-        @param lim             The limit of axis. This can be specified explicitly by
-                               using tuples such as ((xmin, xmax), (ymin, ymax)).
-                               If one passes float p, it calculate p%-percentile around median
-                               for each of x-axis and y-axis.
-                               [default: None, meaning do not set any limits]
-        @equal_axis            If True, force ticks of x-axis and y-axis equal to each other.
-                               [default: False]
-        @linear_regression     If True, perform linear regression for x and y and plot a regression
-                               line. If yerr is not None, perform the linear regression with
-                               incorporating the error into the standard chi^2 and plot
-                               a regression line with a 1-sigma allowed region.
-                               [default: False]
-        @reference_line        Draw a reference line. If reference_line == 'one-to-one', x=y is
-                               drawn. If reference_line == 'zero', y=0 id drawn. A user-specific
-                               function can be used by passing an object which has an attribute
-                               '__call__' and returns a 1-d Numpy array.
-        @returns                a matplotlib.figure.Figure object
->>>>>>> c5047107
         """
         fig = plt.figure()
         ax = fig.add_subplot(1, 1, 1)
