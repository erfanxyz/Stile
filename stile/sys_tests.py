"""@file sys_tests.py
Contains the class definitions of the Stile systematics tests.
"""
import numpy
import stile
try:
    import matplotlib
    # We should decide which backend to use (this line allows running matplotlib even on sessions
    # without properly defined displays, eg through PBS)
    matplotlib.use('Agg')
    import matplotlib.pyplot as plt
    has_matplotlib = True
except ImportError:
    has_matplotlib = False


class SysTest:
    """
    A SysTest is a lensing systematics test of some sort.  It should define the following 
    attributes:
        short_name: a string that can be used in filenames to denote this systematics test
        long_name: a string to denote this systematics test within program text outputs
        objects_list: a list of objects that the test should operate on.  We expect these objects
            to be from the list:
            ['galaxy', 'star',  # all such objects,
             'galaxy lens',     # only galaxies to be used as lenses in galaxy-galaxy lensing tests,
             'star PSF',        # stars used in PSF determination,
             'star bright',     # especially bright stars,
             'galaxy random',   # random catalogs with the same spatial distribution as the 
             'star random']     # 'galaxy' or 'star' samples.
        required_quantities: a list of tuples.  Each tuple is the list of fields/quantities that 
            should be given for the corresponding object from the objects_list.  We expect the
            quantities to be from the list:
            ['ra', 'dec',       # Position on the sky
             'x', 'y',          # Position in CCD/detector coordinates (or any flat projection)
             'g1', g2', 'g1_err', 'g2'_err', # Two components of shear and their errors
             'sigma', 'sigma_err', # Object size and its error
             'w',               # Per-object weight
             'psf_g1', 'psf_g2', 'psf_sigma'] # PSF shear and size at the object location
    
    It should define the following methods:
        __call__(self, ...) = run the SysTest. There are two typical call signatures for SysTests:
            __call__(self,data[,data2],**kwargs): run a test on a set of data, or a test involving 
                two data sets data and data2.
            __call__(self,stile_args_dict,data=None,data2=None,random=None,random2=None,**kwargs):
                the call signature for the CorrelationFunctionSysTests, which leave the data as 
                kwargs because the CorrelationFunctionSysTests() can also take filenames as kwargs 
                from the function corr2_utils.MakeCorr2FileKwargs(), rather than ingesting the data 
                directly, though they can also ingest the data directly as well.
        
        In both cases, the kwargs should be able to handle a "bin_list=" kwarg which will bin the 
        data accordingly--see the classes defined in binning.py for more.
        
    """
    short_name = ''
    long_name = ''
    def __init__(self):
        pass
    def __call__(self):
        raise NotImplementedError()


class CorrelationFunctionSysTest(SysTest):
    """
    A base class for the Stile systematics tests that use correlation functions. This implements the
    class method getCF(), which runs corr2 (via a call to the subprocess module) on a given set of 
    data.  Exact arguments to this method should be created by child classes of
    CorrelationFunctionSysTest; see the docstring for CorrelationFunctionSysTest.getCF() for 
    information on how to write further tests using it.
    """
    short_name = 'corrfunc'

    def getCF(self, stile_args, correlation_function_type, data=None, data2=None,
                                     random=None, random2=None, save_config=False, **kwargs):
        """
        Sets up and calls corr2 on the given set of data.  The data files and random files can
        be contained already in stile_args['corr2_kwargs'] or **kwargs, in which case passing None
        to the `data` and `random` kwargs is fine; otherwise they should be properly populated.
        
        The user needs to specify the type of correlation function requested.  The available types
        are:
            'n2': a 2-point correlation function
            'ng': a point-shear correlation function (eg galaxy-galaxy lensing)
            'g2': a shear-shear correlation function (eg cosmic shear)
            'nk': a point-scalar [such as convergence, hence k meaning "kappa"] correlation function
            'k2': a scalar-scalar correlation function
            'kg': a scalar-shear correlation function
            'm2': an aperture mass measurement
            'nm': an <N aperture mass> measurement
            'norm': 'nm' properly normalized by the average values of n and aperture mass to return
                    something like a correlation coefficient. 
        More details can be found in the Read.me for corr2.
        
        This function accepts all (self-consistent) sets of data, data2, random, and random2.  
        Including "data2" and possibly "random2" will return a cross-correlation; otherwise the 
        program returns an autocorrelation.  "Random" keys are necessary for the 'n2' form of the 
        correlation function, and can be used (but are not necessary) for 'ng', 'nk', and 'kg'.
        
        Note: by default, the corr2 configuration files are written to the temp directory called by 
        tempfile.mkstemp().  If you need to examine the corr2 config files, you can pass 
        `save_config=True` and they will be written (as temp files probably beginning with "tmp") 
        to your working directory, which shouldn't be automatically cleaned up.  
        
        @param stile_args    The dict containing the parameters that control Stile's behavior
        @param correlation_function_type The type of correlation function ('n2','ng','g2','nk','k2',
                             'kg','m2','nm','norm') to request from corr2--see above.
        @param data, data2, random, random2: data sets in the format requested by 
                             corr2_utils.MakeCorr2FileKwargs().
        @param kwargs        Any other corr2 parameters to be written to the corr2 param file (will
                             silently supercede anything in stile_args).
        @returns             a numpy array of the corr2 outputs.
        """
        #TODO: know what kinds of data this needs and make sure it has it
        import tempfile
        import subprocess
        import os
        import copy
        handles = []

        # First, pull out the corr2-relevant parameters from the stile_args dict, and add anything
        # passed as a kwarg to that dict.
        if not 'corr2_kwargs' in stile_args:
            stile_args = stile.corr2_utils.AddCorr2Dict(stile_args)
        corr2_kwargs = copy.deepcopy(stile_args['corr2_kwargs'])
        corr2_kwargs.update(kwargs)
        # Now, pass the data and random arguments to MakeCorr2FileKwargs.  This will write to disk
        # any data that's currently contained in memory for Stile, as well as making sure that all
        # the files are in the same format--corr2 expects ra (etc) to be in the same column in
        # every file. Then it returns a bunch of (key,value) pairs that we can use to write a corr2
        # config file: the file names plus the format parameters (such as `ra_col`, `dec_col`,
        # etc).  Empty data sets return nothing, and if all data sets are empty, the return value
        # is an empty dict.  It's possible the user already ran MakeCorr2FileKwargs and the results
        # have been passed as kwargs to this function.  We don't explicitly check for that, but as
        # long as the user doesn't pass anything to `data`, `data2`, `random`, or `random2`, no
        # conflicts will arise.
        corr2_file_kwargs = stile.MakeCorr2FileKwargs(data, data2, random, random2)
        corr2_kwargs.update(corr2_file_kwargs)

        # make sure the set of non-None data sets makes sense
        if not ('file_list' in corr2_kwargs or 'file_name' in corr2_kwargs):
            raise ValueError("stile_args['corr2_kwargs'] or **kwargs must contain a file kwarg")
        if ('rand_list2' in corr2_kwargs or 'rand_name2' in corr2_kwargs) and not (
            'file_name2' in corr2_kwargs or 'file_list2' in corr2_kwargs):
            raise ValueError('Given random file for file 2, but there is no file 2')
<<<<<<< HEAD

=======
>>>>>>> 9777aced
        if save_config:
            handle, config_file = tempfile.mkstemp(dir='.')
        else:
            handle, config_file = tempfile.mkstemp()
        handles.append(handle)
        handle, output_file = tempfile.mkstemp()
        handles.append(handle)

        corr2_kwargs[correlation_function_type+'_file_name'] = output_file
        
        stile.WriteCorr2ConfigurationFile(config_file, corr2_kwargs)
        
        #TODO: don't hard-code the name of corr2!
        subprocess.check_call(['corr2', config_file])

        return_value = stile.ReadCorr2ResultsFile(output_file)
        for handle in handles:
            os.close(handle)
        return return_value

    def plot(self, data, colors=['r','b'], log_yscale=False,
                   plot_bmode=True, plot_data_only=True, plot_random_only=True):
        """
        Plot the data returned from a CorrelationFunctionSysTest object.  This chooses some 
        sensible defaults, but much of its behavior can be changed.
        
        @param data       The data returned from a CorrelationFunctionSysTest, as-is.
        @param colors     A tuple of 2 colors, used for the first and second lines on any given plot
        @param log_yscale Whether to use a logarithmic y-scale (default: False)
        @param plot_bmode Whether to plot the b-mode signal, if there is one (default: True)
        @param plot_data_only   Whether to plot the data-only correlation functions, if present
                                (default: True)
        @param plot_random_only Whether to plot the random-only correlation functions, if present
                                (default: True)
        @returns          A matplotlib Figure which may be written to a file with .savefig(), if
                          matplotlib can be imported; else None.
        """

        if not has_matplotlib:
            return None
        fields = data.dtype.names
        # Pick which radius measurement to use
        for t_r in ['<R>', 'R_nominal', 'R']:
            if t_r in fields:
                r = t_r
                break
        else:
            raise ValueError('No radius parameter found in data')

        # Logarithmic x-axes have stupid default ranges: fix this.
        rstep = data[r][1]/data[r][0]
        xlim = [min(data[r])/rstep, max(data[r])*rstep]    
        # Check what kind of data is in the array that .plot() received.  This annoyingly large list
        # contains all the possible sets of data, in tuples with the array field name and the
        # corresponding legend labels, plus error bars (w) and y-axis titles.  In order, the
        # elements of each tuple are:
        # a T-mode Y (field name, legend label) and the same for a B-mode Y [or xi+ and xi-];
        # an imaginary xi+ and xi-;
        # a  separate t-mode Y and b-mode Y for the data and randoms alone rather
        # than together, in which case the field names are the given keys + 'd' or 'r' for data
        # and randoms, respectively, or + 'd}$' or 'r}$' for the legend labels;
        # error bar and y-axis title.
        # Each type of data may have only some of those elements--if not the item is None.
        for t_y, t_yb, t_y_im, t_yb_im, t_dr_y, t_dr_yb, t_w, t_ytitle in [
            (('omega', '$\omega$'), None, None, None, None, None, 'sig_omega', "$\omega$"), # n2
            (('<gamT>', r'$\langle \gamma_T \rangle$'),
             ('<gamX>', r'$\langle \gamma_X \rangle$'), None, None,
             ('gamT_', '$\gamma_{T'), ('gamX_', '$\gamma_{X'), 'sig', "$\gamma$"), # ng
            (('xi+', r'$\xi_+$'), ('xi-', r'$\xi_-$'),
             ('xi+_im', r'$\xi_{+,im}$'), ('xi-_im', r'$\xi_{-,im}$'), 
             None, None, 'sig_xi', r"$\xi$"), #g2
            (('<kappa>', r'$\langle \kappa \rangle$'), None, None, None,
             ('kappa_', '$kappa_{'), None, 'sig', "$\kappa$"), # nk 
            (('xi', r'$\xi$'), None, None, None, None, None, 'sig_xi', r"$\xi$"), # k2 
            (('<kgamT>', r'$\langle \kappa \gamma_T\rangle$'),
             ('<kgamX>', r'$\langle \kappa \gamma_X\rangle$'), None, None,
             ('kgamT_', r'$\kappa \gamma_{T'), ('kgamX_', r'$\kappa \gamma_{X'),
             'sig', "$\kappa\gamma$"), # kg 
            (('<Map^2>', r'$\langle M_{ap}^2 \rangle$'), ('<Mx^2>', r'$\langle M_x^2\rangle$'),
             ('<MMx>(a)', r'$\langle MM_x \rangle(a)$'), ('<Mmx>(b)', r'$\langle MM_x \rangle(b)$'),
             None, None, 'sig_map', "$M_{ap}^2$"), # m2
            (('<NMap>', r'$\langle NM_{ap} \rangle$'), ('<NMx>', r'$\langle NM_{x} \rangle$'),
             None, None, None, None, 'sig_nmap', "$NM_{ap}$") # nm or norm
            ]:
            # Pick the one the data contains and use it; break before trying the others.
            if t_y[0] in fields:
                y = t_y
                y_im = t_y_im if t_y_im and t_y_im[0] in fields else None
                w = t_w
                ytitle = t_ytitle
                if plot_bmode:
                    yb = t_yb if t_yb and t_yb[0] in fields else None
                    yb_im = t_yb_im if t_yb_im and t_yb_im[0] in fields else None
                else:
                    yb = None
                    yb_im = None
                if plot_data_only or plot_random_only:
                    dr_y = t_dr_y if t_dr_y and t_dr_y[0] in fields else None
                    dr_yb = t_dr_yb if t_dr_yb and t_dr_yb[0] in fields else None
                else:
                    dr_y = None
                    dr_yb = None
                break
        else:
            raise ValueError("No valid y-values found in data")
        if log_yscale:
            yscale = 'log'
        else:
            yscale = 'linear'
        fig = plt.figure()
<<<<<<< HEAD
        fig.subplots_adjust(hspace=0)  # no space between stacked plots
        fig.subplots(sharex=True)  # share x-axes
=======
        fig.subplots_adjust(hspace=0) # no space between stacked plots
        plt.subplots(sharex=True) # share x-axes
>>>>>>> 9777aced
        # Figure out how many plots you'll need--never more than 3, so we just use a stacked column.
        if (y_im and yb):
            nrows = 2
        elif dr_y:
            nrows = 1 + plot_data_only + plot_random_only
        else:
            nrows = 1

        # Plot the first thing
        ax = fig.add_subplot(nrows, 1, 1)
        ax.errorbar(data[r], data[y[0]], yerr=data[w], color=colors[0], label=y[1])
        if yb:
            ax.errorbar(data[r], data[yb[0]], yerr=data[w], color=colors[1], label=yb[1])
        elif y_im: # Plot y and y_im if you're not plotting yb (else it goes on a separate plot)
            ax.errorbar(data[r], data[y_im[0]], yerr=data[w], color=colors[1], label=y_im[1])
        ax.set_xscale('log')
        ax.set_yscale(yscale)
        ax.set_xlim(xlim)
        ax.set_ylabel(ytitle)
        ax.legend()
        if yb and y_im:  # Both yb and y_im: plot (y,yb) on one plot and (y_im,yb_im) on the other.
            ax = fig.add_subplot(nrows, 1, 2)
            ax.errorbar(data[r], data[y_im[0]], yerr=data[w], color=colors[0], label=y_im[1])
            ax.errorbar(data[r], data[yb_im[0]], yerr=data[w], color=colors[1], label=yb_im[1])
            ax.set_xscale('log')
            ax.set_yscale(yscale)
            ax.set_xlim(xlim)
            ax.set_ylabel(ytitle)
            ax.legend()
        if plot_data_only and dr_y:  # Plot the data-only measurements if requested
            curr_plot += 1
            ax = fig.add_subplot(nrows, 1, 2)
            ax.errorbar(data[r], data[dr_y[0]+'d'], yerr=data[w], color=colors[0],
                        label=dr_y[1]+'d}$')
            if dr_yb:
                ax.errorbar(data[r], data[dr_yb[0]+'d'], yerr=data[w], color=colors[1],
                        label=dr_yb[1]+'d}$')
            ax.set_xscale('log')
            ax.set_yscale(yscale)
            ax.set_xlim(xlim)
            ax.set_ylabel(ytitle)
            ax.legend()
        if plot_random_only and dr_y:  # Plot the randoms-only measurements if requested
            ax = fig.add_subplot(nrows, 1, nrows)
            ax.errorbar(data[r], data[dr_y[0]+'r'], yerr=data[w], color=colors[0],
                        label=dr_y[1]+'r}$')
            if dr_yb:
                ax.errorbar(data[r], data[dr_yb[0]+'r'], yerr=data[w], color=colors[1],
                            label=dr_yb[1]+'r}$')
            ax.set_xscale('log')
            ax.set_yscale(yscale)
            ax.set_xlim(xlim)
            ax.set_ylabel(ytitle)
            ax.legend()
        ax.set_xlabel(r)
<<<<<<< HEAD
        return fig


class GalaxyXGalaxyShearSysTest(CorrelationFunctionSysTest):
=======
        return fig 
        
        
class GalaxyShearSysTest(CorrelationFunctionSysTest):
>>>>>>> 9777aced
    """
    Compute the tangential and cross shear around a set of real galaxies.
    """
    short_name = 'shear_around_galaxies'
    long_name = 'Shear of galaxies around real objects'
    objects_list = ['galaxy lens', 'galaxy']
    required_quantities = [('ra', 'dec'), ('ra', 'dec', 'g1', 'g2', 'w')]

    def __call__(self, stile_args, data=None, data2=None, random=None, random2=None, **kwargs):
        return self.getCF(stile_args, 'ng', data, data2, random, random2, **kwargs)

class BrightStarShearSysTest(CorrelationFunctionSysTest):
    """
    Compute the tangential and cross shear around a set of bright stars.
    """
    short_name = 'shear_around_bright_stars'
    long_name = 'Shear of galaxies around bright stars'
    objects_list = ['star bright', 'galaxy']
    required_quantities = [('ra', 'dec'), ('ra', 'dec', 'g1', 'g2', 'w')]

<<<<<<< HEAD
    def __call__(self, stile_args, data=None, data2=None, random=None, random2=None, **kwargs):
        return self.getCF(stile_args, 'ng', data, data2, random, random2, **kwargs)
=======
    def __call__(self,stile_args,data=None,data2=None,random=None,random2=None,**kwargs):
    	print "data", data
	print "data2", data2
        return self.getCF(stile_args,'ng',data,data2,random,random2,**kwargs)
>>>>>>> 9777aced

class StarXGalaxyDensitySysTest(CorrelationFunctionSysTest):
    """
    Compute the number density of galaxies around stars.
    """
    short_name = 'star_x_galaxy_density'
    long_name = 'Density of galaxies around stars'
    objects_list = ['star', 'galaxy', 'star random', 'galaxy random']
    required_quantities = [('ra', 'dec'), ('ra', 'dec'), ('ra', 'dec'), ('ra', 'dec')]

    def __call__(self, stile_args, data=None, data2=None, random=None, random2=None, **kwargs):
        return self.getCF(stile_args, 'n2', data, data2, random, random2, **kwargs)

class StarXGalaxyShearSysTest(CorrelationFunctionSysTest):
    """
    Compute the cross-correlation of galaxy and star shapes.
    """
    short_name = 'star_x_galaxy_shear'
    long_name = 'Cross-correlation of galaxy and star shapes'
    objects_list = ['star', 'galaxy']
    required_quantities = [('ra', 'dec', 'g1', 'g2', 'w'), ('ra', 'dec', 'g1', 'g2', 'w')]

    def __call__(self, stile_args, data=None, data2=None, random=None, random2=None, **kwargs):
        return self.getCF(stile_args, 'g2', data, data2, random, random2, **kwargs)

class StarXStarShearSysTest(CorrelationFunctionSysTest):
    """
    Compute the auto-correlation of star shapes.
    """
    short_name = 'star_x_star_shear'
    long_name = 'Auto-correlation of star shapes'
    objects_list = ['star']
    required_quantities = [('ra', 'dec', 'g1', 'g2', 'w')]

    def __call__(self, stile_args, data=None, data2=None, random=None, random2=None, **kwargs):
        return self.getCF(stile_args, 'g2', data, data2, random, random2, **kwargs)

class GalaxyDensityCorrelationSysTest(CorrelationFunctionSysTest):
    """
    Compute the galaxy position autocorrelations.
    """
    short_name = 'galaxy_density'
    long_name = 'Galaxy position autocorrelation'
    objects_list = ['galaxy', 'galaxy random']
    required_quantities = [('ra', 'dec'), ('ra', 'dec')]

    def __call__(self, stile_args, data=None, data2=None, random=None, random2=None, **kwargs):
        return self.getCF(stile_args, 'n2', data, data2, random, random2, **kwargs)

class StarDensityCorrelationSysTest(CorrelationFunctionSysTest):
    """
    Compute the star position autocorrelations.
    """
    short_name = 'star_density'
    long_name = 'Star position autocorrelation'
    objects_list = ['star', 'star random']
    required_quantities = [('ra', 'dec'), ('ra', 'dec')]

    def __call__(self, stile_args, data=None, data2=None, random=None, random2=None, **kwargs):
        return self.getCF(stile_args, 'n2', data, data2, random, random2, **kwargs)


class StatSysTest(SysTest):
    """
    A class for the Stile systematics tests that use basic statistical quantities. It uses NumPy
    routines for all the innards, and saves the results in a stile.stile_utils.Stats object (see
    stile_utils.py) that can carry around the information, print the results in a useful format,
    write to file, or (eventually) become an argument to plotting routines that might output some of
    the results on plots.

    One of the calculations it does is find the percentiles of the given quantity.  The percentile
    levels to use can be set when the StatSysTest is initialized, or when it is called.  These
    percentiles must be provided as an iterable (list, tuple, or NumPy array).

    The objects on which this systematics test is used should be either (a) a simple iterable like a
    list, tuple, or NumPy array, or (b) a structured NumPy array with fields.  In case (a), the
    dimensionality of the NumPy array is ignored, and statistics are calculated over all
    dimensions.  In case (b), the user must give a field name using the `field` keyword argument,
    either at initialization or when calling the test.

    For both the `percentile` and `field` arguments, the behavior is different if the keyword
    argument is used at the time of initialization or calling.  When used at the time of
    initialization, that value will be used for all future calls unless called with another value
    for those arguments.  However, the value of `percentile` and `field` for calls after that will
    revert back to the original value from the time of initialization.

    By default, the systematics tester will simply return a Stats object for the user.  However,
    calling it with `verbose=True` will result in the statistics being printed directly using the
    Stats.prettyPrint() function.

    Ordinarily, a StatSysTest object will throw an exception if asked to run on an array that has
    any Nans or infinite values.  The `ignore_bad` keyword (at the time when the StatSytTest is
    called, not initialized) changes this behavior so these bad values are quietly ignored.

    Options to consider adding in future: weighted sums and other weighted statistics; outlier
    rejection.
    """
    short_name = 'stats'
    long_name = 'Calculate basic statistics of a given quantity'

    def __init__(self, percentiles=[2.2, 16., 50., 84., 97.8], field=None):
        """Function to initialize a StatSysTest object.

        @param percentiles     The percentile levels at which to find the value of the input array
                               when called.  [default: [2.2, 16., 50., 84., 97.8].]
        @param field           The name of the field to use in a NumPy structured array / catalog.
                               [default: None, meaning we're using a simple array without field
                               names.]

        @returns the requested StatSysTest object.
        """
        self.percentiles = percentiles
        self.field = field

    def __call__(self, array, percentiles=None, field=None, verbose=False, ignore_bad=False):
        """Calling a StatSysTest with a given array argument as `array` will cause it to carry out
        all the statistics tests and populate a stile.Stats object with the results, which it returns
        to the user.

        @param array           The tuple, list, NumPy array, or structured NumPy array/catalog on
                               which to carry out the calculations.
        @param percentiles     The percentile levels to use for this particular calculation.
                               [default: None, meaning use whatever levels were defined when
                               initializing this StatSysTest object]
        @param field           The name of the field to use in a NumPy structured array / catalog.
                               [default: None, meaning use whatever field was defined when
                               initializing this StatSysTest object]
        @param verbose         If True, print the calculated statistics of the input `array` to
                               screen.  If False, silently return the Stats object. [default:
                               False.]
        @param ignore_bad      If True, search for values that are NaN or Inf, and remove them
                               before doing calculations.  [default: False.]

        @returns a stile.stile_utils.Stats object
        """
        # Set the percentile levels and field, if the user provided them.  Otherwise use what was
        # set up at the time of initialization.
        use_percentiles = percentiles if percentiles is not None else self.percentiles
        use_field = field if field is not None else self.field

        # Check to make sure that percentiles is iterable (list, numpy array, tuple, ...)
        if not hasattr(use_percentiles, '__iter__'):
            raise RuntimeError('List of percentiles is not an iterable (list, tuple, NumPy array)!')

        # Check types for input things and make sure it all makes sense, including consistency with
        # the field.  First of all, it should be iterable:
        if not hasattr(array, '__iter__'):
            raise RuntimeError('Input array is not an iterable (list, tuple, NumPy array)!')
        # If it's a multi-dimensional NumPy array, tuple, or list, we don't care - the functions
        # we'll use below will simply work as if it's a 1d NumPy array, collapsing all rows of a
        # multi-dimensional array implicitly.  The only thing we have to worry about is if this is
        # really a structured catalog.  The cases to check are:
        # (a) Is it a structured catalog?  If so, we must have some value for `use_field` that is
        #     not None and that is in the catalog.  We can check the values in the catalog using
        #     array.dtype.field.keys(), which returns a list of the field names.
        # (b) Is `use_field` set, but this is not a catalog?  If so, we'll issue a warning (not
        #     exception!) and venture bravely onwards using the entire array, leaving it to the user
        #     to decide if they are okay with that.
        # We begin with taking care of case (a).  Just be careful not to modify input.
        use_array = numpy.array(array)
        if use_array.dtype.fields is not None:
            # It's a catalog, not a simple array
            if use_field is None:
                raise RuntimeError('StatSysTest called on a catalog without specifying a field!')
            if use_field not in use_array.dtype.fields.keys():
                raise RuntimeError('Field %s is not in this catalog, which contains %s!'%
                                   (use_field,use_array.dtype.fields.keys()))
            # Select the appropriate field for this catalog.
            use_array = use_array[use_field]
        # Now take care of case (b):
        elif use_array.dtype.fields is None and use_field is not None:
            import warnings
            warnings.warn('Field is selected, but input array is not a catalog! '
                          'Ignoring field choice and continuing')

        # Reject NaN / Inf values, if requested to do so.
        if ignore_bad:
            cond = numpy.logical_and.reduce(
                [numpy.isnan(use_array) == False,
                 numpy.isinf(use_array) == False]
                )
            use_array = use_array[cond]
            if len(use_array) == 0:
                raise RuntimeError("No good entries left to use after excluding bad values!")

        # Create the output object, a stile.Stats() object.  We gave to tell it which simple
        # statistics to calculate.  If we want to change this list, we need to change both the
        # `simple_stats` list below, and the code afterwards that calculates and populates the
        # `result` Stats object with the statistics.  (By default it always does percentiles, though
        # we could choose to change the percentile levels.)  Also note that if we want things like
        # skewness and kurtosis, we either need to calculate them directly or use scipy, since numpy
        # does not include those.  For now we use a try/except block to import scipy and calculate
        # those values if possible, but silently ignore the import failure if scipy is not
        # available.
        try:
            import scipy.stats
            simple_stats=['min', 'max', 'median', 'mad', 'mean', 'stddev', 'variance', 'N',
                          'skew', 'kurtosis']
        except ImportError:
            simple_stats=['min', 'max', 'median', 'mad', 'mean', 'stddev', 'variance', 'N']
            
        result = stile.stile_utils.Stats(simple_stats=simple_stats)

        # Populate the basic entries, like median, mean, standard deviation, etc.
        result.min = numpy.min(use_array)
        # Now do a check for NaN / inf, and raise an exception.
        if numpy.isnan(result.min) or numpy.isinf(result.min):
            raise RuntimeError("NaN or Inf values detected in input array!")
        result.max = numpy.max(use_array)
        # To get the length, be careful: multi-dimensional arrays need flattening!
        if hasattr(use_array, 'dtype'):
            result.N = len(use_array.flatten())
        else:
            result.N = len(use_array)
        result.median = numpy.median(use_array)
        result.mad = numpy.median(numpy.abs(use_array - result.median))
        result.stddev = numpy.std(use_array)
        result.variance = numpy.var(use_array)
        result.mean = numpy.mean(use_array)

        if 'skew' in simple_stats:
            # We were able to import SciPy, so calculate skewness and kurtosis.
            result.skew = scipy.stats.skew(use_array)
            result.kurtosis = scipy.stats.kurtosis(use_array)

        # Populate the percentiles and values.
        result.percentiles = use_percentiles
        result.values = numpy.percentile(use_array, use_percentiles)

        # Print, if verbose=True.
        if verbose:
            print result.__str__()

        # Return.
        return result<|MERGE_RESOLUTION|>--- conflicted
+++ resolved
@@ -142,10 +142,7 @@
         if ('rand_list2' in corr2_kwargs or 'rand_name2' in corr2_kwargs) and not (
             'file_name2' in corr2_kwargs or 'file_list2' in corr2_kwargs):
             raise ValueError('Given random file for file 2, but there is no file 2')
-<<<<<<< HEAD
-
-=======
->>>>>>> 9777aced
+
         if save_config:
             handle, config_file = tempfile.mkstemp(dir='.')
         else:
@@ -256,13 +253,8 @@
         else:
             yscale = 'linear'
         fig = plt.figure()
-<<<<<<< HEAD
         fig.subplots_adjust(hspace=0)  # no space between stacked plots
         fig.subplots(sharex=True)  # share x-axes
-=======
-        fig.subplots_adjust(hspace=0) # no space between stacked plots
-        plt.subplots(sharex=True) # share x-axes
->>>>>>> 9777aced
         # Figure out how many plots you'll need--never more than 3, so we just use a stacked column.
         if (y_im and yb):
             nrows = 2
@@ -318,17 +310,10 @@
             ax.set_ylabel(ytitle)
             ax.legend()
         ax.set_xlabel(r)
-<<<<<<< HEAD
         return fig
 
 
-class GalaxyXGalaxyShearSysTest(CorrelationFunctionSysTest):
-=======
-        return fig 
-        
-        
 class GalaxyShearSysTest(CorrelationFunctionSysTest):
->>>>>>> 9777aced
     """
     Compute the tangential and cross shear around a set of real galaxies.
     """
@@ -349,15 +334,8 @@
     objects_list = ['star bright', 'galaxy']
     required_quantities = [('ra', 'dec'), ('ra', 'dec', 'g1', 'g2', 'w')]
 
-<<<<<<< HEAD
     def __call__(self, stile_args, data=None, data2=None, random=None, random2=None, **kwargs):
         return self.getCF(stile_args, 'ng', data, data2, random, random2, **kwargs)
-=======
-    def __call__(self,stile_args,data=None,data2=None,random=None,random2=None,**kwargs):
-    	print "data", data
-	print "data2", data2
-        return self.getCF(stile_args,'ng',data,data2,random,random2,**kwargs)
->>>>>>> 9777aced
 
 class StarXGalaxyDensitySysTest(CorrelationFunctionSysTest):
     """
