--- conflicted
+++ resolved
@@ -166,7 +166,6 @@
 
 def CorrelationFunctionSysTest(type=None):
     """
-<<<<<<< HEAD
     Initialize an instance of a :class:`BaseCorrelationFunctionSysTest` type, based on the ``type``
     kwarg  given.  Options are:
 
@@ -178,33 +177,16 @@
         - **StarXGalaxyShear**: shear-shear cross correlation of ``galaxy`` and ``star`` type
           objects
         - **StarXStarShear**: autocorrelation of the shapes of ``star`` type objects
-        - **StarXStarSize**: autocorrelation of the size residuals for ``star`` type objects
+        - **StarXStarSizeResidual**: autocorrelation of the size residuals for ``star`` type objects
           relative to PSF sizes
         - **GalaxyDensityCorrelation**: position autocorrelation of ``galaxy`` type objects
         - **StarDensityCorrelation**: position autocorrelation of ``star`` type objects
         - **Rho1**: rho1 statistics (autocorrelation of residual star shapes)
+        - **Rho2**: rho2 statistics (correlation of star and PSF shapes)
+        - **Rho3**: rho3 statistics (autocorrelation of star shapes weighted by the residual size)
+        - **Rho4**: rho4 statistics (correlation of residual star shapes weighted by residual size)
+        - **Rho5**: rho5 statistics (correlation of star and PSF shapes weighted by the residual size)
         - **None**: an empty BaseCorrelationFunctionSysTest class instance, which can be used for
-=======
-    Initialize an instance of a BaseCorrelationFunctionSysTest type, based on the 'type' kwarg
-    given.  Options are:
-        - GalaxyShear: tangential and cross shear of 'galaxy' type objects around 'galaxy lens'
-          type objects
-        - BrightStarShear: tangential and cross shear of 'galaxy' type objects around 'star bright'
-          type objects
-        - StarXGalaxyDensity: number density of 'galaxy' objects around 'star' objects
-        - StarXGalaxyShear: shear-shear cross correlation of 'galaxy' and 'star' type objects
-        - StarXStarShear: autocorrelation of the shapes of 'star' type objects
-        - StarXStarSizeResidual: autocorrelation of the size residuals for 'star' type objects
-          relative to PSF sizes
-        - GalaxyDensityCorrelation: position autocorrelation of 'galaxy' type objects
-        - StarDensityCorrelation: position autocorrelation of 'star' type objects
-        - Rho1: rho1 statistics (autocorrelation of residual star shapes)
-        - Rho2: rho2 statistics (correlation of star and PSF shapes)
-        - Rho3: rho3 statistics (autocorrelation of star shapes weighted by the residual size)
-        - Rho4: rho4 statistics (correlation of residual star shapes weighted by residual size)
-        - Rho5: rho5 statistics (correlation of star and PSF shapes weighted by the residual size)
-        - None: an empty BaseCorrelationFunctionSysTest class instance, which can be used for
->>>>>>> 4b9938e9
           multiple types of correlation functions.  See the documentation for
           BaseCorrelationFunctionSysTest for more details.  Note that this type has a
           slightly different call signature than the other methods (with the correlation function
@@ -251,15 +233,9 @@
 class BaseCorrelationFunctionSysTest(SysTest):
     """
     A base class for the Stile systematics tests that use correlation functions. This implements the
-<<<<<<< HEAD
     class method :func:`getCF()` which runs a TreeCorr correlation function on a given set of data.
     Exact arguments to this method should be created by child classes of this class;
     see the docstring for :func:`getCF` for information on how to write
-=======
-    class method getCF(), which runs a TreeCorr correlation function on a given set of data. Exact
-    arguments to this method should be created by child classes of BaseCorrelationFunctionSysTest;
-    see the docstring for BaseCorrelationFunctionSysTest.getCF() for information on how to write
->>>>>>> 4b9938e9
     further tests using it.
     """
     short_name = 'corrfunc'
@@ -1623,10 +1599,6 @@
                          'text_x', 'text_y', 'fontsize', 'linewidth', 'vlines', 'vcolor']:
             exec('if %s is None: %s = self.%s'%(key_name, key_name, key_name))
 
-<<<<<<< HEAD
-
-=======
->>>>>>> 4b9938e9
         ## Define the plot
         hist = plt.figure(figsize=figsize)
         ax   = hist.add_subplot(1, 1, 1)
@@ -1790,7 +1762,6 @@
     def __call__(self, *args, **kwargs):
         return self.HistoPlot(*args, **kwargs)
 
-<<<<<<< HEAD
 def ScatterPlotSysTest(type=None):
     """
     Initialize an instance of a :class:`BaseScatterPlotSysTest` class, based on the ``type`` kwarg
@@ -1810,24 +1781,6 @@
           this type has a different call signature than the other methods and that it lacks many of
           the convenience variables the other ScatterPlots have, such as self.objects_list and
           self.required_quantities.
-=======
-def ScatterPlotSysTest(type=None):      
-    """
-    Initialize an instance of a BaseScatterPlotSysTest class, based on the 'type' kwarg given.
-    Options are:
-        - StarVsPSFG1: star vs PSF g1
-        - StarVsPSFG2: star vs PSF g2
-        - StarVsPSFSigma: star vs PSF sigma
-        - ResidualVsPSFG1: (star - PSF) g1 vs PSF g1
-        - ResidualVsPSFG2: (star - PSF) g1 vs PSF g2
-        - ResidualVsPSFSigma: (star - PSF) g1 vs PSF sigma
-        - ResidualSigmaVsPSFMag: (star - PSF)/PSF sigma vs PSF magnitude
-        - None: an empty BaseScatterPlotSysTest class instance, which can be used for multiple types
-          of scatter plots.  See the documentation for BaseScatterPlotSysTest (especially the method
-          scatterPlot) for more details.  Note that this type has a different call signature than
-          the other methods and that it lacks many of the convenience variables the other
-          ScatterPlots have, such as self.objects_list and self.required_quantities.
->>>>>>> 4b9938e9
     """
     if type=='StarVsPSFG1':
         return ScatterPlotStarVsPSFG1SysTest()
