--- conflicted
+++ resolved
@@ -33,12 +33,8 @@
     CorrelationFunctionSysTest.get_correlation_function for information on how to write further 
     tests using it.
     """
-<<<<<<< HEAD
     def getCorrelationFunction(self, stile_args, correlation_function_type, data, data2=None, 
                                  random=None, random2=None, **kwargs):
-=======
-    def getCorrelationFunction(self, stile_args, dh, correlation_function_type, **kwargs):
->>>>>>> 9b1d8d80
         """
         Sets up and calls corr2 on the given set of data.  The data files and random files should
         be contained already in stile_args['corr2_kwargs'] or **kwargs.
@@ -94,7 +90,6 @@
     short_name = 'realshear'
     long_name = 'Shear of galaxies around real objects'
 
-<<<<<<< HEAD
     def __call__(self,stile_args,data,data2,random=None,random2=None):
         return self.getCorrelationFunction(stile_args,'ng',data,data2,random,random2)
 
@@ -104,13 +99,6 @@
 
     def __call__(self,stile_args,data,data2,random=None,random2=None):
         return self.getCorrelationFunction(stile_args,dh,'gg',data,data2,random,random2)
-=======
-    def __call__(self,stile_args,dh,**kwargs):
-        if not (('file_name' in kwargs or 'file_list' in kwargs) and
-                 ('file_name2' in kwargs or 'file_list2' in kwargs)):
-            raise ValueError("Need to pass a file_name and file_name2 (or _list) as part of the "+
-                               "kwargs to RealShearSysTest")
-        return self.getCorrelationFunction(stile_args,dh,'ng',**kwargs)
 
 class StatSysTest(SysTest):
     """
@@ -284,5 +272,4 @@
             print result.__str__()
 
         # Return.
-        return result
->>>>>>> 9b1d8d80
+        return result