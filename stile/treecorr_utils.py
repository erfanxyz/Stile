"""@file treecorr_utils.py
Contains elements of Stile needed to interface with Mike Jarvis's TreeCorr program.
"""
import numpy
import file_io
import treecorr
from treecorr.corr2 import corr2_valid_params
try:
    from treecorr.corr2 import corr2_aliases
except ImportError:
    corr2_aliases = {}

def Parser():
    import argparse
    p = argparse.Parser()
    p.add_argument('--file_type',
                   help="File type (ASCII or FITS)",
                   dest='file_type')
    p.add_argument('--delimiter',
                   help="ASCII file column delimiter",
                   dest='delimiter')
    p.add_argument('--comment_marker',
                   help="ASCII file comment-line marker",
                   dest='comment_marker')
    p.add_argument('--first_row',
                   help="First row of the file(s) to be considered",
                   dest='first_row')
    p.add_argument('--last_row',
                   help="Last row of the file(s) to be considered",
                   dest='last_row')
    p.add_argument('--x_units',
<<<<<<< HEAD
                   help="X-column units (radians, hours, degrees, arcmin, arcsec)  -- only "+
                        "allowed by certain DataHandlers",
=======
                   help="X-column units (radians, hours, degrees, arcmin, arcsec) -- only allowed "+
                        "by certain DataHandlers",
>>>>>>> c5047107
                   dest='x_units')
    p.add_argument('--y_units',
                   help="Y-column units (radians, hours, degrees, arcmin, arcsec) -- only allowed "+
                        "by certain DataHandlers",
                   dest='y_units')
    p.add_argument('--ra_units',
                   help="RA-column units (radians, hours, degrees, arcmin, arcsec) -- only "+
                        "allowed by certain DataHandlers",
                   dest='ra_units')
    p.add_argument('--dec_units',
                   help="dec-column units (radians, hours, degrees, arcmin, arcsec) -- only "+
                        "allowed by certain DataHandlers",
                   dest='dec_units')
    p.add_argument('--flip_g1',
                   help="Flip the sign of g1 [default: False]",
                   dest='flip_g1', default=False)
    p.add_argument('--flip_g2',
                   help="Flip the sign of g2 [default: False]",
                   dest='flip_g2', default=False)
    p.add_argument('--min_sep',
                   help="Minimum separation for the TreeCorr correlation functions",
                   dest='min_sep')
    p.add_argument('--max_sep',
                   help="Maximum separation for the TreeCorr correlation functions",
                   dest='max_sep')
    p.add_argument('--nbins',
                   help="Number of bins for the TreeCorr correlation functions",
                   dest='nbins')
    p.add_argument('--bin_size',
                   help="Bin width for the TreeCorr correlation functions",
                   dest='bin_size')
    p.add_argument('--sep_units',
                   help="Units for the max_sep/min_sep/bin_size arguments for the TreeCorr "+
                        "correlation functions",
                   dest='sep_units')
    p.add_argument('--bin_slop',
                   help="A parameter relating to accuracy of the TreeCorr bins--changing is not "+
                        "recommended",
                   dest='bin_slop')
    p.add_argument('-v', '--verbose',
                   help="Level of verbosity",
                   dest='verbose')
    p.add_argument('--num_threads',
                   help='Number of threads (TreeCorr) or multiprocessing.Pool processors '+
                        '(Stile) to use; default is to automatically determine',
                   dest='num_threads')
    p.add_argument('--split_method',
                   help="One of 'mean', 'median', or 'middle', directing TreeCorr how to split the "
                        "tree into child nodes. [default: 'mean']",
                   dest='split_method')
    return p


def ReadTreeCorrResultsFile(file_name):
    """
    Read in the given `file_name`.  Cast it into a formatted numpy array with the appropriate
    fields and return it.

    @param file_name The location of an output file from TreeCorr.
    @returns         A numpy array corresponding to the data in `file_name`.
    """
    import stile_utils
    output = file_io.ReadASCIITable(file_name, comments='#')

    if not len(output):
        raise RuntimeError('File %s (supposedly an output from TreeCorr) is empty.'%file_name)
    # Now, the first line of the TreeCorr output file is of the form:
    # "# col1 . col2 . col3 [...]"
    # so we can get the proper field names by reading the first line of the file and processing it.
    with open(file_name) as f:
        fields = f.readline().split()
    fields = fields[1:]
    fields = [field for field in fields if field != '.']
    return stile_utils.FormatArray(output, fields=fields)

def PickTreeCorrKeys(input_dict):
    """
    Take an `input_dict`, harvest the kwargs you'll need for TreeCorr, and return a dict containing
    these values.  This is useful if you have a parameters dict that contains some things TreeCorr
    might want, but some other keys that shouldn't be used by it.

    @param input_dict A dict containing some (key, value) pairs that apply to TreeCorr.
    @returns          A dict containing the (key, value) pairs from input_dict that apply to
                      TreeCorr.
    """
    if not input_dict:
        return {}
    if 'treecorr_kwargs' in input_dict:
        treecorr_dict = input_dict['treecorr_kwargs']
    else:
        treecorr_dict = {}
    for key in corr2_valid_params.keys()+corr2_aliases.keys():
        if key in input_dict:
            treecorr_dict[key] = input_dict[key]
    return treecorr_dict<|MERGE_RESOLUTION|>--- conflicted
+++ resolved
@@ -29,13 +29,8 @@
                    help="Last row of the file(s) to be considered",
                    dest='last_row')
     p.add_argument('--x_units',
-<<<<<<< HEAD
-                   help="X-column units (radians, hours, degrees, arcmin, arcsec)  -- only "+
-                        "allowed by certain DataHandlers",
-=======
                    help="X-column units (radians, hours, degrees, arcmin, arcsec) -- only allowed "+
                         "by certain DataHandlers",
->>>>>>> c5047107
                    dest='x_units')
     p.add_argument('--y_units',
                    help="Y-column units (radians, hours, degrees, arcmin, arcsec) -- only allowed "+
