--- conflicted
+++ resolved
@@ -3,17 +3,6 @@
 import numpy
 import subprocess
 import helper
-<<<<<<< HEAD
-import unittest
-try:
-    import stile
-except ImportError:
-    sys.path.append('..')
-    import stile
-
-class temp_data_handler():
-    def __init__(self):
-=======
 import unittest
 
 try:
@@ -24,7 +13,6 @@
 
 class temp_data_handler():
     def __init__(self):
->>>>>>> 0c31b2ea
         self.temp_dir = None
     def getOutputPath(self,p):
         return p
@@ -74,11 +62,7 @@
                                             **col_kwargs)
         self.assertEqual(self.expected_result.dtype.names,results.dtype.names)
         numpy.testing.assert_array_equal(*helper.FormatSame(results,self.expected_result))
-<<<<<<< HEAD
         kwargs = stile_args['corr2_kwargs']
-=======
-        kwargs = stile_args['corr2_kwargs']
->>>>>>> 0c31b2ea
         stile_args['corr2_kwargs'] = {}
         kwargs.update(col_kwargs)
         results2 = cf.getCF(stile_args,'ng',
